/*
 * Licensed to the University of California, Berkeley under one or more contributor license
 * agreements. See the NOTICE file distributed with this work for additional information regarding
 * copyright ownership. The ASF licenses this file to You under the Apache License, Version 2.0 (the
 * "License"); you may not use this file except in compliance with the License. You may obtain a
 * copy of the License at
 *
 * http://www.apache.org/licenses/LICENSE-2.0
 *
 * Unless required by applicable law or agreed to in writing, software distributed under the License
 * is distributed on an "AS IS" BASIS, WITHOUT WARRANTIES OR CONDITIONS OF ANY KIND, either express
 * or implied. See the License for the specific language governing permissions and limitations under
 * the License.
 */

package tachyon.worker.keyvalue;

import java.nio.ByteBuffer;

import org.junit.Assert;
import org.junit.Before;
import org.junit.Test;

import tachyon.client.file.ByteArrayOutStream;

/**
 * Unit tests of {@link LinearProbingIndex}.
 */
public class LinearProbingIndexTest {
  private static final byte[] KEY1 = "key1".getBytes();
  private static final byte[] KEY2 = "key2_foo".getBytes();
  private static final byte[] VALUE1 = "value1".getBytes();
  private static final byte[] VALUE2 = "value2_bar".getBytes();
  private ByteArrayOutStream mOutStream;
  private OutStreamPayloadWriter mOutStreamPayloadWriter;

  @Before
  public void before() {
    mOutStream = new ByteArrayOutStream();
    mOutStreamPayloadWriter = new OutStreamPayloadWriter(mOutStream);
  }

  @Test
  public void putBasicTest() throws Exception {
    LinearProbingIndex index = LinearProbingIndex.createEmptyIndex();
    Assert.assertEquals(0, index.keyCount());
    Assert.assertTrue(index.put(KEY1, VALUE1, mOutStreamPayloadWriter));
    Assert.assertEquals(1, index.keyCount());
    Assert.assertTrue(index.put(KEY2, VALUE2, mOutStreamPayloadWriter));
    Assert.assertEquals(2, index.keyCount());
  }

  @Test
  public void putDuplicatedKeyTest() throws Exception {
    LinearProbingIndex index = LinearProbingIndex.createEmptyIndex();
    // TODO(binfan): change constant 50 to be LinearProbingIndex.MAX_PROBES
    for (int i = 0; i < 50; i ++) {
      Assert.assertEquals(i, index.keyCount());
      Assert.assertTrue(index.put(KEY1, VALUE1, mOutStreamPayloadWriter));
    }
    Assert.assertFalse(index.put(KEY1, VALUE1, mOutStreamPayloadWriter));
  }

  @Test
  public void getInsertedKeysTest() throws Exception {
    // Initialize a batch of key-value pairs
    int testKeys = 100;
    byte[][] keys = new byte[testKeys][];
    byte[][] values = new byte[testKeys][];
    for (int i = 0; i < testKeys; i ++) {
      keys[i] = String.format("test-key:%d", i).getBytes();
      values[i] = String.format("test-val:%d", i).getBytes();
    }

    LinearProbingIndex index = LinearProbingIndex.createEmptyIndex();

    // Insert this batch of key-value pairs

    for (int i = 0; i < testKeys; i ++) {
      Assert.assertTrue(index.put(keys[i], values[i], mOutStreamPayloadWriter));
      Assert.assertEquals(i + 1, index.keyCount());
    }
    mOutStreamPayloadWriter.close();

    // Read all keys back, expect same value as inserted
    RandomAccessPayloadReader payloadReader =
        new RandomAccessPayloadReader(ByteBuffer.wrap(mOutStream.toByteArray()));
<<<<<<< HEAD
    for (int i = 0; i < test_keys; i ++) {
=======
    for (int i = 0; i < testKeys; i ++) {
>>>>>>> 2af96f81
      ByteBuffer value = index.get(ByteBuffer.wrap(keys[i]), payloadReader);
      Assert.assertEquals(ByteBuffer.wrap(values[i]), value);
    }
  }

  @Test
  public void getNonExistentKeyTest() throws Exception {
    LinearProbingIndex index = LinearProbingIndex.createEmptyIndex();
    RandomAccessPayloadReader payloadReaderNotUsed =
        new RandomAccessPayloadReader(ByteBuffer.allocate(1));
    ByteBuffer nonExistentKey = ByteBuffer.allocate(10);
    nonExistentKey.put("NoSuchKey".getBytes());
    Assert.assertNull(index.get(nonExistentKey, payloadReaderNotUsed));
  }
}<|MERGE_RESOLUTION|>--- conflicted
+++ resolved
@@ -85,11 +85,7 @@
     // Read all keys back, expect same value as inserted
     RandomAccessPayloadReader payloadReader =
         new RandomAccessPayloadReader(ByteBuffer.wrap(mOutStream.toByteArray()));
-<<<<<<< HEAD
-    for (int i = 0; i < test_keys; i ++) {
-=======
     for (int i = 0; i < testKeys; i ++) {
->>>>>>> 2af96f81
       ByteBuffer value = index.get(ByteBuffer.wrap(keys[i]), payloadReader);
       Assert.assertEquals(ByteBuffer.wrap(values[i]), value);
     }
