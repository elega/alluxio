/*
 * Licensed to the University of California, Berkeley under one or more contributor license
 * agreements. See the NOTICE file distributed with this work for additional information regarding
 * copyright ownership. The ASF licenses this file to You under the Apache License, Version 2.0 (the
 * "License"); you may not use this file except in compliance with the License. You may obtain a
 * copy of the License at
 *
 * http://www.apache.org/licenses/LICENSE-2.0
 *
 * Unless required by applicable law or agreed to in writing, software distributed under the License
 * is distributed on an "AS IS" BASIS, WITHOUT WARRANTIES OR CONDITIONS OF ANY KIND, either express
 * or implied. See the License for the specific language governing permissions and limitations under
 * the License.
 */

package tachyon;

/**
 * System wide constants
 */
public final class Constants {
  public static final int KB = 1024;
  public static final int MB = KB * 1024;
  public static final int GB = MB * 1024;
  public static final long TB = GB * 1024L;
  public static final long PB = TB * 1024L;

  public static final String ANSI_RESET = "\u001B[0m";
  public static final String ANSI_BLACK = "\u001B[30m";
  public static final String ANSI_RED = "\u001B[31m";
  public static final String ANSI_GREEN = "\u001B[32m";
  public static final String ANSI_YELLOW = "\u001B[33m";
  public static final String ANSI_BLUE = "\u001B[34m";
  public static final String ANSI_PURPLE = "\u001B[35m";
  public static final String ANSI_CYAN = "\u001B[36m";
  public static final String ANSI_WHITE = "\u001B[37m";

  public static final String MESOS_RESOURCE_CPUS = "cpus";
  public static final String MESOS_RESOURCE_MEM = "mem";
  public static final String MESOS_RESOURCE_DISK = "disk";
  public static final String MESOS_RESOURCE_PORTS = "ports";

  public static final int SECOND_MS = 1000;
  public static final int MINUTE_MS = SECOND_MS * 60;
  public static final int HOUR_MS = MINUTE_MS * 60;
  public static final int DAY_MS = HOUR_MS * 24;

  public static final String SCHEME = "tachyon";
  public static final String HEADER = SCHEME + "://";

  public static final String SCHEME_FT = "tachyon-ft";
  public static final String HEADER_FT = SCHEME_FT + "://";

  public static final String HEADER_S3 = "s3://";
  public static final String HEADER_S3N = "s3n://";

  public static final int DEFAULT_MASTER_PORT = 19998;
  public static final int DEFAULT_MASTER_WEB_PORT = DEFAULT_MASTER_PORT + 1;
  public static final int DEFAULT_WORKER_PORT = 29998;
  public static final int DEFAULT_WORKER_DATA_PORT = DEFAULT_WORKER_PORT + 1;
  public static final int DEFAULT_WORKER_WEB_PORT = DEFAULT_WORKER_PORT + 2;

  public static final int DEFAULT_HOST_RESOLUTION_TIMEOUT_MS = 5000;

  // Service versions should be incremented every time a backwards incompatible change occurs.
  public static final long BLOCK_MASTER_CLIENT_SERVICE_VERSION = 1;
  public static final long BLOCK_MASTER_WORKER_SERVICE_VERSION = 1;
  public static final long BLOCK_WORKER_SERVICE_VERSION = 1;
  public static final long FILE_SYSTEM_MASTER_CLIENT_SERVICE_VERSION = 1;
  public static final long FILE_SYSTEM_MASTER_WORKER_SERVICE_VERSION = 1;
  public static final long LINEAGE_MASTER_CLIENT_SERVICE_VERSION = 1;
  public static final long LINEAGE_MASTER_WORKER_SERVICE_VERSION = 1;
  public static final long RAW_TABLE_MASTER_CLIENT_SERVICE_VERSION = 1;
  public static final long RAW_TABLE_MASTER_WORKER_SERVICE_VERSION = 1;
  public static final long UNKNOWN_SERVICE_VERSION = -1;

  public static final String BLOCK_MASTER_NAME = "BlockMaster";
  public static final String FILE_SYSTEM_MASTER_NAME = "FileSystemMaster";
  public static final String LINEAGE_MASTER_NAME = "LineageMaster";
  public static final String RAW_TABLE_MASTER_NAME = "RawTableMaster";

  public static final String BLOCK_MASTER_CLIENT_SERVICE_NAME = "BlockMasterClient";
  public static final String BLOCK_MASTER_WORKER_SERVICE_NAME = "BlockMasterWorker";
  public static final String FILE_SYSTEM_MASTER_CLIENT_SERVICE_NAME = "FileSystemMasterClient";
  public static final String FILE_SYSTEM_MASTER_WORKER_SERVICE_NAME = "FileSystemMasterWorker";
  public static final String LINEAGE_MASTER_CLIENT_SERVICE_NAME = "LineageMasterClient";
  public static final String LINEAGE_MASTER_WORKER_SERVICE_NAME = "LineageMasterWorker";
  public static final String RAW_TABLE_MASTER_CLIENT_SERVICE_NAME = "RawTableMasterClient";
  public static final String RAW_TABLE_MASTER_WORKER_SERVICE_NAME = "RawTableMasterWorker";
  public static final String BLOCK_WORKER_CLIENT_SERVICE_NAME = "BlockWorkerClient";

  /**
   * Version 1 [Before 0.5.0] Customized ser/de based. <br>
   * Version 2 [0.5.0] Starts to use JSON. <br>
   * Version 3 [0.6.0] Add lastModificationTimeMs to inode.
   */
  public static final int JOURNAL_VERSION = 3;

  // Configurations properties constants.
  // Please check and update Configuration-Settings.md file when you change or add Tachyon
  // configuration properties.

  // This constant is being used only in Hadoop MR job submissions where client need to pass site
  // specific configuration properties. It will be used as key in the MR Configuration.
  public static final String TACHYON_CONF_SITE = "tachyon.conf.site";

  public static final String TACHYON_HOME = "tachyon.home";
  public static final String TACHYON_DEBUG = "tachyon.debug";
  public static final String TACHYON_LOGGER_TYPE = "tachyon.logger.type";
  public static final String TACHYON_ACCESS_LOGGER_TYPE = "tachyon.accesslogger.type";
  public static final String TACHYON_VERSION = "tachyon.version";
  public static final String WEB_RESOURCES = "tachyon.web.resources";
  public static final String WEB_THREAD_COUNT = "tachyon.web.threads";
  public static final String LOGS_DIR = "tachyon.logs.dir";
  public static final String UNDERFS_ADDRESS = "tachyon.underfs.address";
  public static final String UNDERFS_HDFS_IMPL = "tachyon.underfs.hdfs.impl";
  public static final String UNDERFS_HDFS_CONFIGURATION = "tachyon.underfs.hdfs.configuration";
  public static final String UNDERFS_HDFS_PREFIXS = "tachyon.underfs.hdfs.prefixes";
  public static final String MAX_COLUMNS = "tachyon.max.columns";
  public static final String IN_TEST_MODE = "tachyon.test.mode";
  public static final String NETWORK_HOST_RESOLUTION_TIMEOUT_MS =
      "tachyon.network.host.resolution.timeout.ms";
  public static final String UNDERFS_GLUSTERFS_IMPL = "tachyon.underfs.glusterfs.impl";
  public static final String UNDERFS_GLUSTERFS_VOLUMES = "tachyon.underfs.glusterfs.volumes";
  public static final String UNDERFS_GLUSTERFS_MOUNTS = "tachyon.underfs.glusterfs.mounts";
  public static final String UNDERFS_GLUSTERFS_MR_DIR =
      "tachyon.underfs.glusterfs.mapred.system.dir";
  public static final String UNDERFS_OSS_CONNECT_MAX = "tachyon.underfs.oss.connection.max";
  public static final String UNDERFS_OSS_CONNECT_TIMEOUT =
      "tachyon.underfs.oss.connection.timeout.ms";
  public static final String UNDERFS_OSS_CONNECT_TTL = "tachyon.underfs.oss.connection.ttl";
  public static final String UNDERFS_OSS_SOCKET_TIMEOUT = "tachyon.underfs.oss.socket.timeout.ms";
  public static final String UNDERFS_S3_PROXY_HOST = "tachyon.underfs.s3.proxy.host";
  public static final String UNDERFS_S3_PROXY_PORT = "tachyon.underfs.s3.proxy.port";
  public static final String UNDERFS_S3_PROXY_HTTPS_ONLY = "tachyon.underfs.s3.proxy.https.only";
  public static final String ZOOKEEPER_ENABLED = "tachyon.zookeeper.enabled";
  public static final String ZOOKEEPER_ADDRESS = "tachyon.zookeeper.address";
  public static final String ZOOKEEPER_ELECTION_PATH = "tachyon.zookeeper.election.path";
  public static final String ZOOKEEPER_LEADER_PATH = "tachyon.zookeeper.leader.path";
  public static final String ZOOKEEPER_LEADER_INQUIRY_RETRY_COUNT =
      "tachyon.zookeeper.leader.inquiry.retry";
  public static final String MAX_TABLE_METADATA_BYTE = "tachyon.max.table.metadata.bytes";
  public static final String METRICS_CONF_FILE = "tachyon.metrics.conf.file";
  public static final String FORMAT_FILE_PREFIX = "_format_";

  public static final String INTEGRATION_MASTER_RESOURCE_CPU =
      "tachyon.integration.master.resource.cpu";
  public static final String INTEGRATION_MASTER_RESOURCE_MEM =
      "tachyon.integration.master.resource.mem";
  public static final String INTEGRATION_YARN_ONE_WORKER_PER_HOST =
      "tachyon.integration.yarn.one.worker.per.host";
  public static final String INTEGRATION_MESOS_EXECUTOR_DEPENDENCY_PATH =
      "tachyon.integration.mesos.executor.dependency.path";
  public static final String INTEGRATION_MESOS_JRE_PATH =
      "tachyon.integration.mesos.jre.path";
  public static final String INTEGRATION_MESOS_JRE_URL = "tachyon.integration.mesos.jre.url";
  public static final String INTEGRATION_MESOS_PRINCIPAL =
      "tachyon.integration.mesos.principal";
  public static final String INTEGRATION_MESOS_ROLE =
      "tachyon.integration.mesos.role";
  public static final String INTEGRATION_MESOS_SECRET =
      "tachyon.integration.mesos.secret";
  public static final String INTEGRATION_MESOS_TACHYON_MASTER_NAME =
      "tachyon.integration.mesos.master.name";
  public static final String INTEGRATION_MESOS_TACHYON_WORKER_NAME =
      "tachyon.integration.mesos.worker.name";
  public static final String INTEGRATION_MESOS_TACHYON_MASTER_NODE_COUNT =
      "tachyon.integration.mesos.master.node.count";
  public static final String INTEGRATION_MESOS_USER =
      "tachyon.integration.mesos.user";
  public static final String INTEGRATION_WORKER_RESOURCE_CPU =
      "tachyon.integration.worker.resource.cpu";
  public static final String INTEGRATION_WORKER_RESOURCE_MEM =
      "tachyon.integration.worker.resource.mem";

  public static final String MASTER_FORMAT_FILE_PREFIX = "tachyon.master.format.file_prefix";
  public static final String MASTER_JOURNAL_FOLDER = "tachyon.master.journal.folder";
  public static final String MASTER_JOURNAL_FORMATTER_CLASS =
      "tachyon.master.journal.formatter.class";
  public static final String MASTER_JOURNAL_TAILER_SHUTDOWN_QUIET_WAIT_TIME_MS =
      "tachyon.master.journal.tailer.shutdown.quiet.wait.time.ms";
  public static final String MASTER_JOURNAL_TAILER_SLEEP_TIME_MS =
      "tachyon.master.journal.tailer.sleep.time.ms";
  public static final String MASTER_JOURNAL_LOG_SIZE_BYTES_MAX =
      "tachyon.master.journal.log.size.bytes.max";

  public static final String MASTER_HOSTNAME = "tachyon.master.hostname";
  public static final String MASTER_BIND_HOST = "tachyon.master.bind.host";
  public static final String MASTER_RPC_PORT = "tachyon.master.port";
  public static final String MASTER_ADDRESS = "tachyon.master.address";
  public static final String MASTER_WEB_HOSTNAME = "tachyon.master.web.hostname";
  public static final String MASTER_WEB_BIND_HOST = "tachyon.master.web.bind.host";
  public static final String MASTER_WEB_PORT = "tachyon.master.web.port";
  public static final String MASTER_HEARTBEAT_INTERVAL_MS = "tachyon.master.heartbeat.interval.ms";
  public static final String MASTER_TTLCHECKER_INTERVAL_MS =
      "tachyon.master.ttlchecker.interval.ms";
  public static final String MASTER_WORKER_THREADS_MAX = "tachyon.master.worker.threads.max";
  public static final String MASTER_WORKER_THREADS_MIN = "tachyon.master.worker.threads.min";
  public static final String MASTER_WORKER_TIMEOUT_MS = "tachyon.master.worker.timeout.ms";
  public static final String MASTER_WHITELIST = "tachyon.master.whitelist";
  public static final String MASTER_KEYTAB_KEY = "tachyon.master.keytab.file";
  public static final String MASTER_PRINCIPAL_KEY = "tachyon.master.principal";
  public static final String MASTER_RETRY_COUNT = "tachyon.master.retry";
  public static final String MASTER_LINEAGE_CHECKPOINT_CLASS =
      "tachyon.master.lineage.checkpoint.class";
  public static final String MASTER_LINEAGE_CHECKPOINT_INTERVAL_MS =
      "tachyon.master.lineage.checkpoint.interval.ms";
  public static final String MASTER_LINEAGE_RECOMPUTE_INTERVAL_MS =
      "tachyon.master.lineage.recompute.interval.ms";
  public static final String MASTER_LINEAGE_RECOMPUTE_LOG_PATH =
      "tachyon.master.lineage.recompute.log.path";
  public static final String MASTER_TIERED_STORE_GLOBAL_LEVELS =
      "tachyon.master.tieredstore.global.levels";
  public static final String MASTER_TIERED_STORE_GLOBAL_LEVEL_ALIAS_FORMAT =
      "tachyon.master.tieredstore.global.level%d.alias";

  public static final String WORKER_MEMORY_SIZE = "tachyon.worker.memory.size";
  public static final String WORKER_HOSTNAME = "tachyon.worker.hostname";
  public static final String WORKER_BIND_HOST = "tachyon.worker.bind.host";
  public static final String WORKER_RPC_PORT = "tachyon.worker.port";
  public static final String WORKER_DATA_HOSTNAME = "tachyon.worker.data.hostname";
  public static final String WORKER_DATA_BIND_HOST = "tachyon.worker.data.bind.host";
  public static final String WORKER_DATA_PORT = "tachyon.worker.data.port";
  public static final String WORKER_WEB_HOSTNAME = "tachyon.worker.web.hostname";
  public static final String WORKER_WEB_BIND_HOST = "tachyon.worker.web.bind.host";
  public static final String WORKER_WEB_PORT = "tachyon.worker.web.port";
  public static final String WORKER_DATA_FOLDER = "tachyon.worker.data.folder";
  public static final String WORKER_BLOCK_HEARTBEAT_TIMEOUT_MS =
      "tachyon.worker.block.heartbeat.timeout.ms";
  public static final String WORKER_BLOCK_HEARTBEAT_INTERVAL_MS =
      "tachyon.worker.block.heartbeat.interval.ms";
  public static final String WORKER_SESSION_TIMEOUT_MS = "tachyon.worker.session.timeout.ms";
  public static final String WORKER_WORKER_BLOCK_THREADS_MAX = "tachyon.worker.block.threads.max";
  public static final String WORKER_WORKER_BLOCK_THREADS_MIN = "tachyon.worker.block.threads.min";
  public static final String WORKER_NETWORK_NETTY_BOSS_THREADS =
      "tachyon.worker.network.netty.boss.threads";
  public static final String WORKER_NETWORK_NETTY_WORKER_THREADS =
      "tachyon.worker.network.netty.worker.threads";
  public static final String WORKER_NETWORK_NETTY_CHANNEL = "tachyon.worker.network.netty.channel";
  public static final String WORKER_NETWORK_NETTY_FILE_TRANSFER_TYPE =
      "tachyon.worker.network.netty.file.transfer";
  public static final String WORKER_NETWORK_NETTY_WATERMARK_HIGH =
      "tachyon.worker.network.netty.watermark.high";
  public static final String WORKER_NETWORK_NETTY_WATERMARK_LOW =
      "tachyon.worker.network.netty.watermark.low";
  public static final String WORKER_NETWORK_NETTY_BACKLOG = "tachyon.worker.network.netty.backlog";
  public static final String WORKER_NETWORK_NETTY_BUFFER_SEND =
      "tachyon.worker.network.netty.buffer.send";
  public static final String WORKER_NETWORK_NETTY_BUFFER_RECEIVE =
      "tachyon.worker.network.netty.buffer.receive";
  public static final String WORKER_NETWORK_NETTY_SHUTDOWN_QUIET_PERIOD =
      "tachyon.worker.network.netty.shutdown.quiet.period";
  public static final String WORKER_NETWORK_NETTY_SHUTDOWN_TIMEOUT =
      "tachyon.worker.network.netty.shutdown.timeout";
  public static final String WORKER_ALLOCATOR_CLASS = "tachyon.worker.allocator.class";
  public static final String WORKER_EVICTOR_CLASS = "tachyon.worker.evictor.class";
  public static final String WORKER_EVICTOR_LRFU_STEP_FACTOR =
      "tachyon.worker.evictor.lrfu.step.factor";
  public static final String WORKER_EVICTOR_LRFU_ATTENUATION_FACTOR =
      "tachyon.worker.evictor.lrfu.attenuation.factor";
  public static final String WORKER_TIERED_STORE_LEVELS =
      "tachyon.worker.tieredstore.levels";
  public static final String WORKER_FILESYSTEM_HEARTBEAT_INTERVAL_MS =
      "tachyon.worker.filesystem.heartbeat.interval.ms";

  public static final String WORKER_TIERED_STORE_BLOCK_LOCKS =
      "tachyon.worker.tieredstore.block.locks";
  /**
   * This format is used as a template to generate the property name for a given level. e.g.,
   * {@code String.format(Constants.WORKER_TIERED_STORE_LEVEL_ALIAS_FORMAT, level)}
   */
  public static final String WORKER_TIERED_STORE_LEVEL_ALIAS_FORMAT =
      "tachyon.worker.tieredstore.level%d.alias";
  /**
   * This format is used as a template to generate the property name for a given level. e.g.,
   * {@code String.format(Constants.WORKER_TIERED_STORE_LEVEL_DIRS_PATH_FORMAT, level)}
   */
  public static final String WORKER_TIERED_STORE_LEVEL_DIRS_PATH_FORMAT =
      "tachyon.worker.tieredstore.level%d.dirs.path";
  /**
   * This format is used as a template to generate the property name for a given level. e.g.,
   * {@code String.format(Constants.WORKER_TIERED_STORE_LEVEL_DIRS_QUOTA_FORMAT, level)}
   */
  public static final String WORKER_TIERED_STORE_LEVEL_DIRS_QUOTA_FORMAT =
      "tachyon.worker.tieredstore.level%d.dirs.quota";
  /**
   * This format is used as a template to generate the property name for a given level. e.g.,
   * {@code String.format(Constants.WORKER_TIERED_STORE_LEVEL_RESERVED_RATIO_FORMAT, level)}
   */
  public static final String WORKER_TIERED_STORE_LEVEL_RESERVED_RATIO_FORMAT =
      "tachyon.worker.tieredstore.level%d.reserved.ratio";

  public static final String WORKER_TIERED_STORE_RESERVER_INTERVAL_MS =
      "tachyon.worker.tieredstore.reserver.interval.ms";

  public static final String WORKER_TIERED_STORE_RESERVER_ENABLED =
      "tachyon.worker.tieredstore.reserver.enabled";
  public static final String WORKER_KEYTAB_KEY = "tachyon.worker.keytab.file";
  public static final String WORKER_PRINCIPAL_KEY = "tachyon.worker.principal";
  public static final String WORKER_DATA_SERVER = "tachyon.worker.data.server.class";

  public static final String USER_FAILED_SPACE_REQUEST_LIMITS =
      "tachyon.user.failed.space.request.limits";
  public static final String USER_QUOTA_UNIT_BYTES = "tachyon.user.quota.unit.bytes";
  public static final String USER_FILE_BUFFER_BYTES = "tachyon.user.file.buffer.bytes";
  public static final String USER_HEARTBEAT_INTERVAL_MS = "tachyon.user.heartbeat.interval.ms";
  public static final String USER_BLOCK_SIZE_BYTES_DEFAULT =
      "tachyon.user.block.size.bytes.default";
  public static final String USER_NETWORK_NETTY_WORKER_THREADS =
      "tachyon.user.network.netty.worker.threads";
  public static final String USER_NETWORK_NETTY_CHANNEL = "tachyon.user.network.netty.channel";
  public static final String USER_NETWORK_NETTY_TIMEOUT_MS =
      "tachyon.user.network.netty.timeout.ms";
  public static final String USER_BLOCK_REMOTE_READ_BUFFER_SIZE_BYTES =
      "tachyon.user.block.remote.read.buffer.size.bytes";
  public static final String USER_FILE_WRITE_TYPE_DEFAULT = "tachyon.user.file.writetype.default";
  public static final String USER_FILE_READ_TYPE_DEFAULT = "tachyon.user.file.readtype.default";
  public static final String USER_FILE_WRITE_LOCATION_POLICY =
      "tachyon.user.file.write.location.policy.class";
  public static final String USER_BLOCK_REMOTE_READER =
      "tachyon.user.block.remote.reader.class";
  public static final String USER_BLOCK_REMOTE_WRITER =
      "tachyon.user.block.remote.writer.class";
  public static final String USER_BLOCK_WORKER_CLIENT_THREADS =
      "tachyon.user.block.worker.client.threads";
  public static final String USER_BLOCK_MASTER_CLIENT_THREADS =
      "tachyon.user.block.master.client.threads";
  public static final String USER_FILE_MASTER_CLIENT_THREADS =
      "tachyon.user.file.master.client.threads";
  public static final String USER_LINEAGE_MASTER_CLIENT_THREADS =
      "tachyon.user.lineage.master.client.threads";
  public static final String USER_LINEAGE_ENABLED = "tachyon.user.lineage.enabled";
  public static final String USER_RAW_TABLE_MASTER_CLIENT_THREADS =
      "tachyon.user.raw.table.master.client.threads";

  public static final String USER_FILE_WAITCOMPLETED_POLL_MS =
      "tachyon.user.file.waitcompleted.poll.ms";

  /** tachyon-fuse related conf keys */

  /**
   * Passed to fuse-mount, maximum granularity of write operations:
   * Capped by the kernel to 128KB max (as of Linux 3.16.0).
   */
  public static final String FUSE_MAXWRITE_BYTES = "tachyon.fuse.maxwrite.bytes";
  /** Have the fuse process log every FS request */
  public static final String FUSE_DEBUG_ENABLE = "tachyon.fuse.debug.enabled";
  /** Maxium number of Tachyon Paths to cache for fuse conversion */
  public static final String FUSE_PATHCACHE_SIZE = "tachyon.fuse.cachedpaths.max";
  public static final String FUSE_DEFAULT_MOUNTPOINT = "tachyon.fuse.mount.default";
  public static final String FUSE_FS_ROOT = "tachyon.fuse.fs.root";
  /** FUSE file system name */
  public static final String FUSE_FS_NAME = "tachyon.fuse.fs.name";

<<<<<<< HEAD
  public static final String OSS_ACCESS_KEY = "fs.oss.accessKeyId";
  public static final String OSS_SECRET_KEY = "fs.oss.accessKeySecret";
  public static final String OSS_ENDPOINT_KEY = "fs.oss.endpoint";

=======
>>>>>>> e0a1f89d
  public static final String S3_ACCESS_KEY = "fs.s3n.awsAccessKeyId";
  public static final String S3_SECRET_KEY = "fs.s3n.awsSecretAccessKey";

  public static final String MASTER_COLUMN_FILE_PREFIX = "COL_";

  public static final String LOGGER_TYPE = System.getProperty(TACHYON_LOGGER_TYPE, "");
  public static final String ACCESS_LOGGER_TYPE =
      System.getProperty(TACHYON_ACCESS_LOGGER_TYPE, "");
  public static final boolean DEBUG =
      Boolean.parseBoolean(System.getProperty(TACHYON_DEBUG, "false"));

  public static final long CLIENT_METRICS_VERSION = 1L;
  public static final int CLIENT_METRICS_SIZE = 11;
  public static final int CLIENT_METRICS_VERSION_INDEX = 0;
  public static final int BLOCKS_READ_LOCAL_INDEX = 1;
  public static final int BLOCKS_READ_REMOTE_INDEX = 2;
  public static final int BLOCKS_WRITTEN_LOCAL_INDEX = 3;
  public static final int BLOCKS_WRITTEN_REMOTE_INDEX = 4;
  public static final int BYTES_READ_LOCAL_INDEX = 5;
  public static final int BYTES_READ_REMOTE_INDEX = 6;
  public static final int BYTES_READ_UFS_INDEX = 7;
  public static final int BYTES_WRITTEN_LOCAL_INDEX = 8;
  public static final int BYTES_WRITTEN_REMOTE_INDEX = 9;
  public static final int BYTES_WRITTEN_UFS_INDEX = 10;

  /**
   * Maximum number of seconds to wait for thrift servers to stop on shutdown. Tests use a value of
   * 0 instead of this value so that they can run faster.
   */
  public static final int THRIFT_STOP_TIMEOUT_SECONDS = 60;

  // ttl related
  public static final long NO_TTL = -1;

  // TODO(binfan): explaine the following three properties in the configuration page in docs/
  /** Security */
  public static final String SECURITY_LOGIN_USERNAME = "tachyon.security.login.username";
  // Authentication
  public static final String SECURITY_AUTHENTICATION_TYPE = "tachyon.security.authentication.type";
  public static final String SECURITY_AUTHENTICATION_CUSTOM_PROVIDER =
      "tachyon.security.authentication.custom.provider.class";
  public static final String SECURITY_AUTHENTICATION_SOCKET_TIMEOUT_MS =
      "tachyon.security.authentication.socket.timeout.ms";
  // Authorization
  public static final String SECURITY_AUTHORIZATION_PERMISSIONS_UMASK =
      "tachyon.security.authorization.permission.umask";
  public static final int DEFAULT_TFS_PERMISSIONS_UMASK = 0022;
  public static final short DEFAULT_TFS_FULL_PERMISSION = (short) 0777;
  public static final short FILE_DIR_PERMISSION_DIFF = (short) 0111;
  // Group Mapping
  public static final String SECURITY_GROUP_MAPPING = "tachyon.security.group.mapping";

  private Constants() {} // prevent instantiation
}<|MERGE_RESOLUTION|>--- conflicted
+++ resolved
@@ -50,6 +50,8 @@
 
   public static final String SCHEME_FT = "tachyon-ft";
   public static final String HEADER_FT = SCHEME_FT + "://";
+
+  public static final String HEADER_OSS = "oss://";
 
   public static final String HEADER_S3 = "s3://";
   public static final String HEADER_S3N = "s3n://";
@@ -352,13 +354,10 @@
   /** FUSE file system name */
   public static final String FUSE_FS_NAME = "tachyon.fuse.fs.name";
 
-<<<<<<< HEAD
   public static final String OSS_ACCESS_KEY = "fs.oss.accessKeyId";
   public static final String OSS_SECRET_KEY = "fs.oss.accessKeySecret";
   public static final String OSS_ENDPOINT_KEY = "fs.oss.endpoint";
 
-=======
->>>>>>> e0a1f89d
   public static final String S3_ACCESS_KEY = "fs.s3n.awsAccessKeyId";
   public static final String S3_SECRET_KEY = "fs.s3n.awsSecretAccessKey";
 
