--- conflicted
+++ resolved
@@ -16,17 +16,7 @@
 package tachyon.master;
 
 import java.io.IOException;
-<<<<<<< HEAD
-import java.util.ArrayList;
-import java.util.List;
 import java.util.Random;
-
-import org.slf4j.Logger;
-import org.slf4j.LoggerFactory;
-
-import com.google.common.base.Joiner;
-=======
->>>>>>> 8cbf531c
 
 import tachyon.Constants;
 import tachyon.client.ClientContext;
@@ -38,6 +28,7 @@
 import tachyon.util.CommonUtils;
 import tachyon.util.LineageUtils;
 import tachyon.util.UnderFileSystemUtils;
+import tachyon.util.io.PathUtils;
 import tachyon.worker.WorkerContext;
 import tachyon.worker.block.BlockWorker;
 import tachyon.worker.lineage.LineageWorker;
@@ -73,23 +64,9 @@
     CommonUtils.sleepMs(Constants.SECOND_MS);
   }
 
-<<<<<<< HEAD
-  private static final Logger LOG = LoggerFactory.getLogger(Constants.LOGGER_TYPE);
   private static Random sRandomGenerator = new Random();
-  private BlockWorker mWorker = null;
-  private long mWorkerCapacityBytes;
-  private int mUserBlockSize;
-  private int mQuotaUnitBytes;
-  private String mTachyonHome;
-  private Thread mWorkerThread = null;
-  private String mLocalhostName = null;
   private LocalTachyonMaster mMaster;
   private UnderFileSystemCluster mUfsCluster = null;
-  private TachyonConf mMasterConf;
-  private TachyonConf mWorkerConf;
-=======
-  private LocalTachyonMaster mMaster;
->>>>>>> 8cbf531c
   private TachyonConf mClientConf;
 
   public LocalTachyonCluster(long workerCapacityBytes, int quotaUnitBytes, int userBlockSize) {
@@ -173,10 +150,10 @@
     // Format the journal
     UnderFileSystemUtils.mkdirIfNotExists(journalFolder, testConf);
     String[] masterServiceNames = new String[] {
-        Constants.BLOCK_MASTER_SERVICE_NAME,
-        Constants.FILE_SYSTEM_MASTER_SERVICE_NAME,
-        Constants.RAW_TABLE_MASTER_SERVICE_NAME,
-        Constants.LINEAGE_MASTER_SERVICE_NAME,
+        Constants.BLOCK_MASTER_NAME,
+        Constants.FILE_SYSTEM_MASTER_NAME,
+        Constants.RAW_TABLE_MASTER_NAME,
+        Constants.LINEAGE_MASTER_NAME,
     };
     for (String masterServiceName : masterServiceNames) {
       UnderFileSystemUtils.mkdirIfNotExists(PathUtils.concatPath(journalFolder, masterServiceName),
