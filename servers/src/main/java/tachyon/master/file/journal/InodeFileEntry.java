--- conflicted
+++ resolved
@@ -34,17 +34,11 @@
   private final List<Long> mBlocks;
   private final long mTTL;
 
-<<<<<<< HEAD
-  public InodeFileEntry(long creationTimeMs, long id, String name, long parentId, boolean isPinned,
-      long lastModificationTimeMs, long blockSizeBytes, long length, boolean isComplete,
-      boolean isCache, String ufsPath, List<Long> blocks, PermissionStatus ps) {
-    super(creationTimeMs, id, name, parentId, isPinned, lastModificationTimeMs, ps);
-=======
   public InodeFileEntry(long creationTimeMs, long id, String name, long parentId,
       boolean persisted, boolean pinned, long lastModificationTimeMs, long blockSizeBytes,
-      long length, boolean completed, boolean cacheable, List<Long> blocks, long ttl) {
-    super(creationTimeMs, id, name, parentId, persisted, pinned, lastModificationTimeMs);
->>>>>>> b4c29a74
+      long length, boolean completed, boolean cacheable, List<Long> blocks, long ttl,
+      PermissionStatus ps) {
+    super(creationTimeMs, id, name, parentId, persisted, pinned, lastModificationTimeMs, ps);
     mBlockSizeBytes = blockSizeBytes;
     mLength = length;
     mCompleted = completed;
@@ -54,14 +48,9 @@
   }
 
   public InodeFile toInodeFile() {
-<<<<<<< HEAD
-    InodeFile inode = new InodeFile(mName, BlockId.getContainerId(mId), mParentId, mBlockSizeBytes,
-        mCreationTimeMs, mPs);
-=======
     InodeFile inode =
         new InodeFile(mName, BlockId.getContainerId(mId), mParentId, mBlockSizeBytes,
-            mCreationTimeMs, mTTL);
->>>>>>> b4c29a74
+                      mCreationTimeMs, mTTL, mPs);
 
     // Set flags.
     if (mCompleted) {
