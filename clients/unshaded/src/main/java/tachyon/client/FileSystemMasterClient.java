/*
 * Licensed to the University of California, Berkeley under one or more contributor license
 * agreements. See the NOTICE file distributed with this work for additional information regarding
 * copyright ownership. The ASF licenses this file to You under the Apache License, Version 2.0 (the
 * "License"); you may not use this file except in compliance with the License. You may obtain a
 * copy of the License at
 *
 * http://www.apache.org/licenses/LICENSE-2.0
 *
 * Unless required by applicable law or agreed to in writing, software distributed under the License
 * is distributed on an "AS IS" BASIS, WITHOUT WARRANTIES OR CONDITIONS OF ANY KIND, either express
 * or implied. See the License for the specific language governing permissions and limitations under
 * the License.
 */

package tachyon.client;

import java.io.IOException;
import java.net.InetSocketAddress;
import java.util.List;

import org.apache.thrift.TException;
import org.slf4j.Logger;
import org.slf4j.LoggerFactory;

import tachyon.Constants;
import tachyon.MasterClientBase;
import tachyon.TachyonURI;
import tachyon.client.file.options.CreateOptions;
import tachyon.client.file.options.MkdirOptions;
import tachyon.conf.TachyonConf;
import tachyon.exception.TachyonException;
import tachyon.thrift.FileBlockInfo;
import tachyon.thrift.FileInfo;
import tachyon.thrift.FileSystemMasterService;
import tachyon.thrift.TachyonTException;

/**
 * A wrapper for the thrift client to interact with the file system master, used by tachyon clients.
 *
 * Since thrift clients are not thread safe, this class is a wrapper to provide thread safety, and
 * to provide retries.
 */
public final class FileSystemMasterClient extends MasterClientBase {
  private static final Logger LOG = LoggerFactory.getLogger(Constants.LOGGER_TYPE);

  private FileSystemMasterService.Client mClient = null;

  /**
   * Creates a new file system master client.
   *
   * @param masterAddress the master address
   * @param tachyonConf the Tachyon configuration
   */
  public FileSystemMasterClient(InetSocketAddress masterAddress, TachyonConf tachyonConf) {
    super(masterAddress, tachyonConf);
  }

  @Override
  protected String getServiceName() {
    return Constants.FILE_SYSTEM_MASTER_SERVICE_NAME;
  }

  @Override
  protected void afterConnect() {
    mClient = new FileSystemMasterService.Client(mProtocol);
  }

  /**
   * @param path the path
   * @return the file id for the given path, or -1 if the path does not point to a file
   * @throws IOException if an I/O error occurs
   */
  public synchronized long getFileId(final String path) throws IOException {
    return retryRPC(new RpcCallable<Long>() {
      @Override
      public Long call() throws TException {
        return mClient.getFileId(path);
      }
    });
  }

  /**
   * @param fileId the file id
   * @return the file info for the given file id
   * @throws IOException if an I/O error occurs
   * @throws TachyonException if a Tachyon error occurs
   */
  public synchronized FileInfo getFileInfo(final long fileId) throws IOException,
      TachyonException {
    return retryRPC(new RpcCallableThrowsTachyonTException<FileInfo>() {
      @Override
      public FileInfo call() throws TachyonTException, TException {
        return mClient.getFileInfo(fileId);
<<<<<<< HEAD
=======
      } catch (TachyonTException e) {
        throw TachyonException.from(e);
      } catch (TException e) {
        LOG.error(e.getMessage(), e);
        mConnected = false;
>>>>>>> af38b55b
      }
    });
  }

  /**
   * @param fileId the file id
   * @return the list of file information for the given file id
   * @throws IOException if an I/O error occurs
   * @throws TachyonException if a Tachyon error occurs
   */
  public synchronized List<FileInfo> getFileInfoList(final long fileId) throws IOException,
      TachyonException {
    return retryRPC(new RpcCallableThrowsTachyonTException<List<FileInfo>>() {
      @Override
      public List<FileInfo> call() throws TachyonTException, TException {
        return mClient.getFileInfoList(fileId);
<<<<<<< HEAD
=======
      } catch (TachyonTException e) {
        throw TachyonException.from(e);
      } catch (TException e) {
        LOG.error(e.getMessage(), e);
        mConnected = false;
>>>>>>> af38b55b
      }
    });
  }

  /**
   * @param fileId the file id
   * @param fileBlockIndex the file block index
   * @return the file block information
   * @throws IOException if an I/O error occurs
   * @throws TachyonException if a Tachyon error occurs
   */
  // TODO(calvin): Not sure if this is necessary.
  public synchronized FileBlockInfo getFileBlockInfo(final long fileId, final int fileBlockIndex)
      throws IOException, TachyonException {
    return retryRPC(new RpcCallableThrowsTachyonTException<FileBlockInfo>() {
      @Override
      public FileBlockInfo call() throws TachyonTException, TException {
        return mClient.getFileBlockInfo(fileId, fileBlockIndex);
<<<<<<< HEAD
=======
      } catch (TachyonTException e) {
        throw TachyonException.from(e);
      } catch (TException e) {
        LOG.error(e.getMessage(), e);
        mConnected = false;
>>>>>>> af38b55b
      }
    });
  }

  /**
   * @param fileId the file id
   * @return the list of file block information for the given file id
   * @throws IOException if an I/O error occurs
   * @throws TachyonException if a Tachyon error occurs
   */
  // TODO(calvin): Not sure if this is necessary.
  public synchronized List<FileBlockInfo> getFileBlockInfoList(final long fileId)
      throws IOException, TachyonException {
    return retryRPC(new RpcCallableThrowsTachyonTException<List<FileBlockInfo>>() {
      @Override
      public List<FileBlockInfo> call() throws TachyonTException, TException {
        return mClient.getFileBlockInfoList(fileId);
<<<<<<< HEAD
=======
      } catch (TachyonTException e) {
        throw TachyonException.from(e);
      } catch (TException e) {
        LOG.error(e.getMessage(), e);
        mConnected = false;
>>>>>>> af38b55b
      }
    });
  }

  /**
   * @param fileId the file id
   * @return a new block id for the given file id
   * @throws IOException if an I/O error occurs
   * @throws TachyonException if a Tachyon error occurs
   */
  public synchronized long getNewBlockIdForFile(final long fileId)
      throws IOException, TachyonException {
    return retryRPC(new RpcCallableThrowsTachyonTException<Long>() {
      @Override
      public Long call() throws TachyonTException, TException {
        return mClient.getNewBlockIdForFile(fileId);
<<<<<<< HEAD
=======
      } catch (TachyonTException e) {
        throw TachyonException.from(e);
      } catch (TException e) {
        LOG.error(e.getMessage(), e);
        mConnected = false;
>>>>>>> af38b55b
      }
    });
  }

  /**
   * @return the under file system address
   * @throws IOException if an I/O error occurs
   */
  public synchronized String getUfsAddress() throws IOException {
    return retryRPC(new RpcCallable<String>() {
      @Override
      public String call() throws TException {
        return mClient.getUfsAddress();
      }
    });
  }

  /**
   * Creates a new file.
   *
   * @param path the file path
   * @param options method options
   * @return the file id
   * @throws IOException if an I/O error occurs
   * @throws TachyonException if a Tachyon error occurs
   */
  public synchronized long create(final String path, final CreateOptions options)
      throws IOException, TachyonException {
    return retryRPC(new RpcCallableThrowsTachyonTException<Long>() {
      @Override
      public Long call() throws TachyonTException, TException {
        return mClient.create(path, options.toThrift());
<<<<<<< HEAD
=======
      } catch (TachyonTException e) {
        throw TachyonException.from(e);
      } catch (TException e) {
        LOG.error(e.getMessage(), e);
        mConnected = false;
>>>>>>> af38b55b
      }
    });
  }

  /**
   * Marks a file as completed.
   *
   * @param fileId the file id
   * @throws IOException if an I/O error occurs
   * @throws TachyonException if a Tachyon error occurs
   */
  public synchronized void completeFile(final long fileId) throws IOException, TachyonException {
    retryRPC(new RpcCallableThrowsTachyonTException<Void>() {
      @Override
      public Void call() throws TachyonTException, TException {
        mClient.completeFile(fileId);
<<<<<<< HEAD
        return null;
=======
        return;
      } catch (TachyonTException e) {
        throw TachyonException.from(e);
      } catch (TException e) {
        LOG.error(e.getMessage(), e);
        mConnected = false;
>>>>>>> af38b55b
      }
    });
  }

  /**
   * Deletes a file or a directory.
   *
   * @param id the id
   * @param recursive whether to delete the file recursively (when it is a directory)
   * @return whether operation succeeded or not
   * @throws IOException if an I/O error occurs
   * @throws TachyonException if a Tachyon error occurs
   */
<<<<<<< HEAD
  public synchronized boolean deleteFile(final long fileId, final boolean recursive)
      throws IOException, TachyonException {
    return retryRPC(new RpcCallableThrowsTachyonTException<Boolean>() {
      @Override
      public Boolean call() throws TachyonTException, TException {
        return mClient.deleteFile(fileId, recursive);
=======
  public synchronized boolean delete(long id, boolean recursive) throws IOException,
      TachyonException {
    int retry = 0;
    while (!mClosed && (retry ++) <= RPC_MAX_NUM_RETRY) {
      connect();
      try {
        return mClient.remove(id, recursive);
      } catch (TachyonTException e) {
        throw TachyonException.from(e);
      } catch (TException e) {
        LOG.error(e.getMessage(), e);
        mConnected = false;
>>>>>>> af38b55b
      }
    });
  }

  /**
   * Renames a file or a directory.
   *
   * @param id the id
   * @param dstPath new file path
   * @return whether operation succeeded or not
   * @throws IOException if an I/O error occurs
   * @throws TachyonException if a Tachyon error occurs
   */
<<<<<<< HEAD
  public synchronized boolean renameFile(final long fileId, final String dstPath)
      throws IOException, TachyonException {
    return retryRPC(new RpcCallableThrowsTachyonTException<Boolean>() {
      @Override
      public Boolean call() throws TachyonTException, TException {
        return mClient.renameFile(fileId, dstPath);
=======
  public synchronized boolean rename(long id, String dstPath) throws IOException,
      TachyonException {
    int retry = 0;
    while (!mClosed && (retry ++) <= RPC_MAX_NUM_RETRY) {
      connect();
      try {
        return mClient.rename(id, dstPath);
      } catch (TachyonTException e) {
        throw TachyonException.from(e);
      } catch (TException e) {
        LOG.error(e.getMessage(), e);
        mConnected = false;
>>>>>>> af38b55b
      }
    });
  }

  /**
   * Sets the "pinned" status for a file.
   *
   * @param fileId the file id
   * @param pinned the pinned status to use
   * @throws IOException if an I/O error occurs
   * @throws TachyonException if a Tachyon error occurs
   */
  public synchronized void setPinned(final long fileId, final boolean pinned) throws IOException,
      TachyonException {
    retryRPC(new RpcCallableThrowsTachyonTException<Void>() {
      @Override
      public Void call() throws TachyonTException, TException {
        mClient.setPinned(fileId, pinned);
<<<<<<< HEAD
        return null;
=======
        return;
      } catch (TachyonTException e) {
        throw TachyonException.from(e);
      } catch (TException e) {
        LOG.error(e.getMessage(), e);
        mConnected = false;
>>>>>>> af38b55b
      }
    });
  }

  /**
   * Creates a new directory.
   *
   * @param path the directory path
   * @param options method options
   * @return whether operation succeeded or not
   * @throws IOException if an I/O error occurs
   * @throws TachyonException if a Tachyon error occurs
   */
  public synchronized boolean mkdir(final String path, final MkdirOptions options)
      throws IOException, TachyonException {
    return retryRPC(new RpcCallableThrowsTachyonTException<Boolean>() {
      @Override
      public Boolean call() throws TachyonTException, TException {
        return mClient.mkdir(path, options.toThrift());
<<<<<<< HEAD
=======
      } catch (TachyonTException e) {
        throw TachyonException.from(e);
      } catch (TException e) {
        LOG.error(e.getMessage(), e);
        mConnected = false;
>>>>>>> af38b55b
      }
    });
  }

  /**
   * Frees a file.
   *
   * @param fileId the file id
   * @param recursive whether free the file recursively (when it is a directory)
   * @return whether operation succeeded or not
   * @throws IOException if an I/O error occurs
   * @throws TachyonException if a Tachyon error occurs
   */
  public synchronized boolean free(final long fileId, final boolean recursive) throws IOException,
      TachyonException {
    return retryRPC(new RpcCallableThrowsTachyonTException<Boolean>() {
      @Override
      public Boolean call() throws TachyonTException, TException {
        return mClient.free(fileId, recursive);
<<<<<<< HEAD
=======
      } catch (TachyonTException e) {
        throw TachyonException.from(e);
      } catch (TException e) {
        LOG.error(e.getMessage(), e);
        mConnected = false;
>>>>>>> af38b55b
      }
    });
  }

  /**
   * Reports a lost file.
   *
   * @param fileId the file id
   * @throws IOException if an I/O error occurs
   * @throws TachyonException if a Tachyon error occurs
   */
  public synchronized void reportLostFile(final long fileId) throws IOException, TachyonException {
    retryRPC(new RpcCallableThrowsTachyonTException<Void>() {
      @Override
      public Void call() throws TachyonTException, TException {
        mClient.reportLostFile(fileId);
<<<<<<< HEAD
        return null;
=======
      } catch (TachyonTException e) {
        throw TachyonException.from(e);
      } catch (TException e) {
        LOG.error(e.getMessage(), e);
        mConnected = false;
>>>>>>> af38b55b
      }
    });
  }

  /**
   * Loads a file from the under file system.
   *
   * @param path the Tachyon path of the file
   * @param recursive whether parent directories should be loaded if not present yet
   * @return the file id
   * @throws TachyonException if a tachyon error occurs
   * @throws IOException if an I/O error occurs
   */
  public synchronized long loadMetadata(final String path, final boolean recursive)
      throws IOException, TachyonException {
    return retryRPC(new RpcCallableThrowsTachyonTException<Long>() {
      @Override
      public Long call() throws TachyonTException, TException {
        return mClient.loadMetadata(path, recursive);
<<<<<<< HEAD
=======
      } catch (TachyonTException e) {
        throw TachyonException.from(e);
      } catch (TException e) {
        LOG.error(e.getMessage(), e);
        mConnected = false;
>>>>>>> af38b55b
      }
    });
  }

  /**
   * Mounts the given UFS path under the given Tachyon path.
   *
   * @param tachyonPath the Tachyon path
   * @param ufsPath the UFS path
   * @throws TachyonException if a Tachyon error occurs
   * @throws IOException an I/O error occurs
   */
  public synchronized boolean mount(final TachyonURI tachyonPath, final TachyonURI ufsPath)
      throws TachyonException, IOException {
    return retryRPC(new RpcCallableThrowsTachyonTException<Boolean>() {
      @Override
      public Boolean call() throws TachyonTException, TException {
        return mClient.mount(tachyonPath.toString(), ufsPath.toString());
      }
    });
  }

  /**
   * Unmounts the given Tachyon path.
   *
   * @param tachyonPath the Tachyon path
   * @throws TachyonException if a Tachyon error occurs
   * @throws IOException an I/O error occurs
   */
  public synchronized boolean unmount(final TachyonURI tachyonPath)
      throws TachyonException, IOException {
    return retryRPC(new RpcCallableThrowsTachyonTException<Boolean>() {
      @Override
      public Boolean call() throws TachyonTException, TException {
        return mClient.unmount(tachyonPath.toString());
      }
    });
  }
}<|MERGE_RESOLUTION|>--- conflicted
+++ resolved
@@ -92,14 +92,6 @@
       @Override
       public FileInfo call() throws TachyonTException, TException {
         return mClient.getFileInfo(fileId);
-<<<<<<< HEAD
-=======
-      } catch (TachyonTException e) {
-        throw TachyonException.from(e);
-      } catch (TException e) {
-        LOG.error(e.getMessage(), e);
-        mConnected = false;
->>>>>>> af38b55b
       }
     });
   }
@@ -116,14 +108,6 @@
       @Override
       public List<FileInfo> call() throws TachyonTException, TException {
         return mClient.getFileInfoList(fileId);
-<<<<<<< HEAD
-=======
-      } catch (TachyonTException e) {
-        throw TachyonException.from(e);
-      } catch (TException e) {
-        LOG.error(e.getMessage(), e);
-        mConnected = false;
->>>>>>> af38b55b
       }
     });
   }
@@ -142,14 +126,6 @@
       @Override
       public FileBlockInfo call() throws TachyonTException, TException {
         return mClient.getFileBlockInfo(fileId, fileBlockIndex);
-<<<<<<< HEAD
-=======
-      } catch (TachyonTException e) {
-        throw TachyonException.from(e);
-      } catch (TException e) {
-        LOG.error(e.getMessage(), e);
-        mConnected = false;
->>>>>>> af38b55b
       }
     });
   }
@@ -167,14 +143,6 @@
       @Override
       public List<FileBlockInfo> call() throws TachyonTException, TException {
         return mClient.getFileBlockInfoList(fileId);
-<<<<<<< HEAD
-=======
-      } catch (TachyonTException e) {
-        throw TachyonException.from(e);
-      } catch (TException e) {
-        LOG.error(e.getMessage(), e);
-        mConnected = false;
->>>>>>> af38b55b
       }
     });
   }
@@ -191,14 +159,6 @@
       @Override
       public Long call() throws TachyonTException, TException {
         return mClient.getNewBlockIdForFile(fileId);
-<<<<<<< HEAD
-=======
-      } catch (TachyonTException e) {
-        throw TachyonException.from(e);
-      } catch (TException e) {
-        LOG.error(e.getMessage(), e);
-        mConnected = false;
->>>>>>> af38b55b
       }
     });
   }
@@ -231,14 +191,6 @@
       @Override
       public Long call() throws TachyonTException, TException {
         return mClient.create(path, options.toThrift());
-<<<<<<< HEAD
-=======
-      } catch (TachyonTException e) {
-        throw TachyonException.from(e);
-      } catch (TException e) {
-        LOG.error(e.getMessage(), e);
-        mConnected = false;
->>>>>>> af38b55b
       }
     });
   }
@@ -255,16 +207,7 @@
       @Override
       public Void call() throws TachyonTException, TException {
         mClient.completeFile(fileId);
-<<<<<<< HEAD
         return null;
-=======
-        return;
-      } catch (TachyonTException e) {
-        throw TachyonException.from(e);
-      } catch (TException e) {
-        LOG.error(e.getMessage(), e);
-        mConnected = false;
->>>>>>> af38b55b
       }
     });
   }
@@ -278,27 +221,12 @@
    * @throws IOException if an I/O error occurs
    * @throws TachyonException if a Tachyon error occurs
    */
-<<<<<<< HEAD
-  public synchronized boolean deleteFile(final long fileId, final boolean recursive)
-      throws IOException, TachyonException {
-    return retryRPC(new RpcCallableThrowsTachyonTException<Boolean>() {
-      @Override
-      public Boolean call() throws TachyonTException, TException {
-        return mClient.deleteFile(fileId, recursive);
-=======
-  public synchronized boolean delete(long id, boolean recursive) throws IOException,
-      TachyonException {
-    int retry = 0;
-    while (!mClosed && (retry ++) <= RPC_MAX_NUM_RETRY) {
-      connect();
-      try {
+  public synchronized boolean delete(final long id, final boolean recursive)
+      throws IOException, TachyonException {
+    return retryRPC(new RpcCallableThrowsTachyonTException<Boolean>() {
+      @Override
+      public Boolean call() throws TachyonTException, TException {
         return mClient.remove(id, recursive);
-      } catch (TachyonTException e) {
-        throw TachyonException.from(e);
-      } catch (TException e) {
-        LOG.error(e.getMessage(), e);
-        mConnected = false;
->>>>>>> af38b55b
       }
     });
   }
@@ -312,27 +240,12 @@
    * @throws IOException if an I/O error occurs
    * @throws TachyonException if a Tachyon error occurs
    */
-<<<<<<< HEAD
-  public synchronized boolean renameFile(final long fileId, final String dstPath)
-      throws IOException, TachyonException {
-    return retryRPC(new RpcCallableThrowsTachyonTException<Boolean>() {
-      @Override
-      public Boolean call() throws TachyonTException, TException {
-        return mClient.renameFile(fileId, dstPath);
-=======
-  public synchronized boolean rename(long id, String dstPath) throws IOException,
-      TachyonException {
-    int retry = 0;
-    while (!mClosed && (retry ++) <= RPC_MAX_NUM_RETRY) {
-      connect();
-      try {
+  public synchronized boolean rename(final long id, final String dstPath)
+      throws IOException, TachyonException {
+    return retryRPC(new RpcCallableThrowsTachyonTException<Boolean>() {
+      @Override
+      public Boolean call() throws TachyonTException, TException {
         return mClient.rename(id, dstPath);
-      } catch (TachyonTException e) {
-        throw TachyonException.from(e);
-      } catch (TException e) {
-        LOG.error(e.getMessage(), e);
-        mConnected = false;
->>>>>>> af38b55b
       }
     });
   }
@@ -351,16 +264,7 @@
       @Override
       public Void call() throws TachyonTException, TException {
         mClient.setPinned(fileId, pinned);
-<<<<<<< HEAD
         return null;
-=======
-        return;
-      } catch (TachyonTException e) {
-        throw TachyonException.from(e);
-      } catch (TException e) {
-        LOG.error(e.getMessage(), e);
-        mConnected = false;
->>>>>>> af38b55b
       }
     });
   }
@@ -380,14 +284,6 @@
       @Override
       public Boolean call() throws TachyonTException, TException {
         return mClient.mkdir(path, options.toThrift());
-<<<<<<< HEAD
-=======
-      } catch (TachyonTException e) {
-        throw TachyonException.from(e);
-      } catch (TException e) {
-        LOG.error(e.getMessage(), e);
-        mConnected = false;
->>>>>>> af38b55b
       }
     });
   }
@@ -407,14 +303,6 @@
       @Override
       public Boolean call() throws TachyonTException, TException {
         return mClient.free(fileId, recursive);
-<<<<<<< HEAD
-=======
-      } catch (TachyonTException e) {
-        throw TachyonException.from(e);
-      } catch (TException e) {
-        LOG.error(e.getMessage(), e);
-        mConnected = false;
->>>>>>> af38b55b
       }
     });
   }
@@ -431,15 +319,7 @@
       @Override
       public Void call() throws TachyonTException, TException {
         mClient.reportLostFile(fileId);
-<<<<<<< HEAD
         return null;
-=======
-      } catch (TachyonTException e) {
-        throw TachyonException.from(e);
-      } catch (TException e) {
-        LOG.error(e.getMessage(), e);
-        mConnected = false;
->>>>>>> af38b55b
       }
     });
   }
@@ -459,14 +339,6 @@
       @Override
       public Long call() throws TachyonTException, TException {
         return mClient.loadMetadata(path, recursive);
-<<<<<<< HEAD
-=======
-      } catch (TachyonTException e) {
-        throw TachyonException.from(e);
-      } catch (TException e) {
-        LOG.error(e.getMessage(), e);
-        mConnected = false;
->>>>>>> af38b55b
       }
     });
   }
