/*
 * Licensed to the University of California, Berkeley under one or more contributor license
 * agreements. See the NOTICE file distributed with this work for additional information regarding
 * copyright ownership. The ASF licenses this file to You under the Apache License, Version 2.0 (the
 * "License"); you may not use this file except in compliance with the License. You may obtain a
 * copy of the License at
 *
 * http://www.apache.org/licenses/LICENSE-2.0
 *
 * Unless required by applicable law or agreed to in writing, software distributed under the License
 * is distributed on an "AS IS" BASIS, WITHOUT WARRANTIES OR CONDITIONS OF ANY KIND, either express
 * or implied. See the License for the specific language governing permissions and limitations under
 * the License.
 */

package tachyon.client.block;

import java.io.IOException;
import java.nio.ByteBuffer;

import org.slf4j.Logger;
import org.slf4j.LoggerFactory;

import com.google.common.io.Closer;

import tachyon.Constants;
import tachyon.client.ClientContext;
import tachyon.client.worker.WorkerClient;
import tachyon.exception.ExceptionMessage;
import tachyon.exception.TachyonException;
import tachyon.util.io.FileUtils;
import tachyon.util.network.NetworkAddressUtils;
<<<<<<< HEAD
import tachyon.worker.BlockWorkerClient;
=======
import tachyon.worker.block.io.LocalFileBlockWriter;
>>>>>>> 55e556e6

/**
 * Provides a streaming API to write to a Tachyon block. This output stream will directly write the
 * input to a file in local Tachyon storage. The instances of this class should only be used by one
 * thread and are not thread safe.
 */
public final class LocalBlockOutStream extends BufferedBlockOutStream {
  private static final Logger LOG = LoggerFactory.getLogger(Constants.LOGGER_TYPE);
  private final Closer mCloser;
<<<<<<< HEAD
  private final BlockWorkerClient mBlockWorkerClient;
  private final FileChannel mLocalFileChannel;

=======
  private final WorkerClient mWorkerClient;
  private final LocalFileBlockWriter mWriter;
>>>>>>> 55e556e6
  private long mReservedBytes;

  /**
   * Creates a new local block output stream.
   *
   * @param blockId the block id
   * @param blockSize the block size
   * @throws IOException if an I/O error occurs
   */
  public LocalBlockOutStream(long blockId, long blockSize) throws IOException {
    super(blockId, blockSize);
    mCloser = Closer.create();
    mBlockWorkerClient =
        mContext.acquireWorkerClient(NetworkAddressUtils.getLocalHostName(ClientContext.getConf()));

    try {
      long initialSize = ClientContext.getConf().getBytes(Constants.USER_FILE_BUFFER_BYTES);
      String blockPath = mBlockWorkerClient.requestBlockLocation(mBlockId, initialSize);
      mReservedBytes += initialSize;
      FileUtils.createBlockPath(blockPath);
      mWriter = new LocalFileBlockWriter(blockPath);
      mCloser.register(mWriter);
      // Change the permission of the temporary file in order that the worker can move it.
      FileUtils.changeLocalFileToFullPermission(blockPath);
      LOG.info("LocalBlockOutStream created new file block, block path: {}", blockPath);
    } catch (IOException ioe) {
      mContext.releaseWorkerClient(mBlockWorkerClient);
      throw ioe;
    }
  }

  @Override
  public void cancel() throws IOException {
    if (mClosed) {
      return;
    }
    mCloser.close();
    try {
      mBlockWorkerClient.cancelBlock(mBlockId);
    } catch (TachyonException e) {
      throw new IOException(e);
    }
    mContext.releaseWorkerClient(mBlockWorkerClient);
    mClosed = true;
  }

  @Override
  public void close() throws IOException {
    if (mClosed) {
      return;
    }
    flush();
    mCloser.close();
    if (mWrittenBytes > 0) {
      try {
        mBlockWorkerClient.cacheBlock(mBlockId);
      } catch (TachyonException e) {
        throw new IOException(e);
      }
      ClientContext.getClientMetrics().incBlocksWrittenLocal(1);
    }
    mContext.releaseWorkerClient(mBlockWorkerClient);
    mClosed = true;
  }

  @Override
  public void flush() throws IOException {
    int bytesToWrite = mBuffer.position();
    if (mReservedBytes < bytesToWrite) {
      mReservedBytes += requestSpace(bytesToWrite - mReservedBytes);
    }
    mBuffer.flip();
    mWriter.append(mBuffer);
    mBuffer.clear();
    mReservedBytes -= bytesToWrite;
    mFlushedBytes += bytesToWrite;
    ClientContext.getClientMetrics().incBytesWrittenLocal(bytesToWrite);
  }

  @Override
  protected void unBufferedWrite(byte[] b, int off, int len) throws IOException {
    if (mReservedBytes < len) {
      mReservedBytes += requestSpace(len - mReservedBytes);
    }
    mWriter.append(ByteBuffer.wrap(b, off, len));
    mReservedBytes -= len;
    mFlushedBytes += len;
    ClientContext.getClientMetrics().incBytesWrittenLocal(len);
  }

  private long requestSpace(long requestBytes) throws IOException {
    if (!mBlockWorkerClient.requestSpace(mBlockId, requestBytes)) {
      throw new IOException(ExceptionMessage.CANNOT_REQUEST_SPACE.getMessage());
    }
    return requestBytes;
  }
}<|MERGE_RESOLUTION|>--- conflicted
+++ resolved
@@ -25,16 +25,11 @@
 
 import tachyon.Constants;
 import tachyon.client.ClientContext;
-import tachyon.client.worker.WorkerClient;
 import tachyon.exception.ExceptionMessage;
 import tachyon.exception.TachyonException;
 import tachyon.util.io.FileUtils;
 import tachyon.util.network.NetworkAddressUtils;
-<<<<<<< HEAD
-import tachyon.worker.BlockWorkerClient;
-=======
 import tachyon.worker.block.io.LocalFileBlockWriter;
->>>>>>> 55e556e6
 
 /**
  * Provides a streaming API to write to a Tachyon block. This output stream will directly write the
@@ -44,14 +39,8 @@
 public final class LocalBlockOutStream extends BufferedBlockOutStream {
   private static final Logger LOG = LoggerFactory.getLogger(Constants.LOGGER_TYPE);
   private final Closer mCloser;
-<<<<<<< HEAD
   private final BlockWorkerClient mBlockWorkerClient;
-  private final FileChannel mLocalFileChannel;
-
-=======
-  private final WorkerClient mWorkerClient;
   private final LocalFileBlockWriter mWriter;
->>>>>>> 55e556e6
   private long mReservedBytes;
 
   /**
