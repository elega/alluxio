--- conflicted
+++ resolved
@@ -105,16 +105,10 @@
   /**
    * Gets a stream to write data to a block. The stream can only be backed by Tachyon storage.
    *
-<<<<<<< HEAD
    * @param blockId the block to write
    * @param blockSize the standard block size to write, or -1 if the block already exists (and
    *                  this stream is just storing the block in Tachyon again)
    * @param location the worker to write the block to, fails if the worker cannot serve the request
-=======
-   * @param blockId the block Id to write
-   * @param blockSize the block size to write, or -1
-   * @param location a specified location to write to, or null if no preference
->>>>>>> c64d4b8f
    * @return a BlockOutStream which can be used to write data to the block in a streaming fashion
    * @throws IOException if the block cannot be written
    */
