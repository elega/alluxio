/*
 * Licensed to the University of California, Berkeley under one or more contributor license
 * agreements. See the NOTICE file distributed with this work for additional information regarding
 * copyright ownership. The ASF licenses this file to You under the Apache License, Version 2.0 (the
 * "License"); you may not use this file except in compliance with the License. You may obtain a
 * copy of the License at
 *
 * http://www.apache.org/licenses/LICENSE-2.0
 *
 * Unless required by applicable law or agreed to in writing, software distributed under the License
 * is distributed on an "AS IS" BASIS, WITHOUT WARRANTIES OR CONDITIONS OF ANY KIND, either express
 * or implied. See the License for the specific language governing permissions and limitations under
 * the License.
 */

package tachyon.shell;

import java.io.Closeable;
import java.io.File;
import java.io.FileInputStream;
import java.io.FileOutputStream;
import java.io.IOException;
import java.nio.ByteBuffer;
import java.nio.channels.FileChannel;
import java.text.DateFormat;
import java.text.SimpleDateFormat;
import java.util.Collections;
import java.util.Comparator;
import java.util.Date;
import java.util.List;

import org.apache.thrift.TException;

import com.google.common.collect.Lists;
import com.google.common.io.Closer;

import tachyon.Constants;
import tachyon.TachyonURI;
import tachyon.client.ClientOptions;
import tachyon.client.TachyonStorageType;
import tachyon.client.UnderStorageType;
import tachyon.client.block.TachyonBlockStore;
import tachyon.client.file.FileInStream;
import tachyon.client.file.FileOutStream;
import tachyon.client.file.TachyonFile;
import tachyon.client.file.TachyonFileSystem;
import tachyon.client.lineage.TachyonLineageFileSystem;
import tachyon.conf.TachyonConf;
import tachyon.job.CommandLineJob;
import tachyon.job.JobConf;
import tachyon.thrift.BlockLocation;
import tachyon.thrift.DependencyDoesNotExistException;
import tachyon.thrift.FileAlreadyExistException;
import tachyon.thrift.FileDoesNotExistException;
import tachyon.thrift.FileInfo;
import tachyon.thrift.InvalidPathException;
import tachyon.thrift.LineageInfo;
import tachyon.util.FormatUtils;
import tachyon.util.io.PathUtils;

/**
 * Class for handling command line inputs.
 */
public class TFsShell implements Closeable {
  /**
   * Main method, starts a new TFsShell
   *
   * @param argv [] Array of arguments given by the user's input from the terminal
   */
  public static void main(String[] argv) throws IOException {
    TFsShell shell = new TFsShell(new TachyonConf());
    int ret;
    try {
      ret = shell.run(argv);
    } finally {
      shell.close();
    }
    System.exit(ret);
  }

  private final Closer mCloser;
  private final TachyonConf mTachyonConf;
  private final TachyonFileSystem mTfs;

  public TFsShell(TachyonConf tachyonConf) {
    mTachyonConf = tachyonConf;
    mCloser = Closer.create();
    mTfs = TachyonFileSystem.get();
  }

  @Override
  public void close() throws IOException {
    mCloser.close();
  }

  /**
   * Prints the file's contents to the console.
   *
   * @param path The TachyonURI path as the input of the command
   * @return 0 if command is successful, -1 if an error occurred.
   * @throws IOException
   */
  public int cat(TachyonURI path) throws IOException {
    TachyonFile fd;
    FileInfo tFile;
    try {
      fd = mTfs.open(path);
      tFile = mTfs.getInfo(fd);
    } catch (InvalidPathException ioe) {
      System.out.println(path + " does not exist.");
      return -1;
    }

    if (!tFile.isFolder) {
<<<<<<< HEAD
      ClientOptions op = new ClientOptions.Builder(mTachyonConf)
          .setTachyonStoreType(TachyonStorageType.NO_STORE).build();
=======
      ClientOptions op =
          new ClientOptions.Builder(mTachyonConf).setTachyonStorageType(TachyonStorageType.NO_STORE)
              .build();
>>>>>>> d3e8be1f
      FileInStream is;
      try {
        is = mTfs.getInStream(fd, op);
      } catch (FileDoesNotExistException e) {
        System.out.println(path + " does not exist.");
        return -1;
      }
      byte[] buf = new byte[512];
      try {
        int read = is.read(buf);
        while (read != -1) {
          System.out.write(buf, 0, read);
          read = is.read(buf);
        }
      } finally {
        is.close();
      }
      return 0;
    } else {
      System.out.println(path + " is not a file.");
      return -1;
    }
  }

  /**
   * Load a file or directory in Tachyon space, makes it resident in memory.
   *
   * @param filePath The TachyonURI path to load into Tachyon memory
   * @return 0 if command is successful, -1 if an error occurred.
   * @throws IOException
   */
  public int load(TachyonURI filePath) throws IOException {
    int ret = loadPath(mTfs, filePath);
    if (ret == 0) {
      System.out.println(filePath + " loaded");
    } else {
      System.out.println("Loading " + filePath + " failed");
    }
    return ret;
  }

  private int loadPath(TachyonFileSystem tachyonClient, TachyonURI filePath) throws IOException {
    TachyonFile fd;
    FileInfo fInfo;
    try {
      fd = mTfs.open(filePath);
      fInfo = mTfs.getInfo(fd);
    } catch (IOException ioe) {
      return -1;
    } catch (InvalidPathException e) {
      return -1;
    }

    try {
      if (fInfo.isFolder) {
        List<FileInfo> files = tachyonClient.listStatus(fd);
        Collections.sort(files);
        for (FileInfo file : files) {
          TachyonURI newPath = new TachyonURI(file.getPath());
          if (loadPath(tachyonClient, newPath) == -1) {
            return -1;
          }
        }
        return 0;
      } else {
        Closer closer = Closer.create();
        try {
<<<<<<< HEAD
          ClientOptions op = new ClientOptions.Builder(mTachyonConf)
              .setTachyonStoreType(TachyonStorageType.STORE).build();
=======
          ClientOptions op =
              new ClientOptions.Builder(mTachyonConf)
                .setTachyonStorageType(TachyonStorageType.STORE) .build();
>>>>>>> d3e8be1f
          FileInStream in = closer.register(mTfs.getInStream(fd, op));
          byte[] buf = new byte[8 * Constants.MB];
          while (in.read(buf) != -1) {
          }
          return 0;
        } catch (Throwable e) {
          throw closer.rethrow(e);
        } finally {
          closer.close();
        }
      }
    } catch (FileDoesNotExistException e) {
      return -1;
    }
  }

  /**
   * Copies a list of files or directories specified by srcFiles from the local filesystem to 
   * dstPath in the Tachyon filesystem space. 
   * This method is used when the input path contains wildcards.
   * @param srcFiles The list of files in the local filesystem
   * @param dstPath The TachyonURI of the destination
   * @return 0 if command is successful, -1 if an error occurred.
   * @throws IOException
   */
  public int copyFromLocalWildcard(List<File> srcFiles, TachyonURI dstPath) throws IOException {
    try {
      mTfs.mkdirs(dstPath);
    } catch (FileAlreadyExistException faee) {
      ; // This is perfectly fine
    } catch (InvalidPathException ipe) {
      System.out.print("Fail to create directory (Invalid path): " + dstPath);
      return -1;
    }

    try {
      TachyonFile dstFd = mTfs.open(dstPath);
      FileInfo dstFileInfo = mTfs.getInfo(dstFd);
      if (!dstFileInfo.isFolder) {
        System.out.println("The destination cannot be an existent file when the src contains " 
            + "wildcards.");
        return -1;
      }
    } catch (InvalidPathException ioe) {
      System.out.print("Invalid path: " + dstPath);
      return -1;
    }

    int exitCode = 0;
    for (File srcFile : srcFiles) {
      try {
        exitCode |= copyFromLocal(srcFile,
            new TachyonURI(PathUtils.concatPath(dstPath.getPath(), srcFile.getName())));
      } catch (IOException ioe) {
        System.out.println(ioe.getMessage());
        exitCode |= -1;
      }
    }
    return exitCode;
  }
  
  /**
   * Copies a file or directory specified by srcPath from the local filesystem to dstPath in 
   * the Tachyon filesystem space. Will
   * fail if the path given already exists in the filesystem.
   *
   * @param srcFile The source file in the local filesystem
   * @param dstPath The TachyonURI of the destination
   * @return 0 if command is successful, -1 if an error occurred.
   * @throws IOException
   */
  public int copyFromLocal(File srcFile, TachyonURI dstPath) throws IOException {
    int ret = copyPath(srcFile, mTfs, dstPath);
    if (ret == 0) {
      System.out.println("Copied " + srcFile.getPath() + " to " + dstPath);
    }
    return ret;
  }

  private int copyPath(File src, TachyonFileSystem tachyonClient, TachyonURI dstPath)
      throws IOException {
    if (!src.isDirectory()) {
      try {
        // If the dstPath is a directory, then it should be updated to be the path of the file where
        // src will be copied to
        TachyonFile fd = tachyonClient.open(dstPath);
        FileInfo tFile = tachyonClient.getInfo(fd);
        if (tFile.isFolder) {
          dstPath = dstPath.join(src.getName());
        }
      } catch (InvalidPathException e) {
        // The dstPath may already be the path of the file where src will be copied to, do nothing
      }
      Closer closer = Closer.create();
      try {
        FileOutStream os =
            closer.register(tachyonClient.getOutStream(dstPath, ClientOptions.defaults()));
        FileInputStream in = closer.register(new FileInputStream(src));
        FileChannel channel = closer.register(in.getChannel());
        ByteBuffer buf = ByteBuffer.allocate(8 * Constants.MB);
        while (channel.read(buf) != -1) {
          buf.flip();
          os.write(buf.array(), 0, buf.limit());
        }
      } catch (TException e) {
        throw new IOException(e);
      } finally {
        closer.close();
      }
      return 0;
    } else {
      try {
        tachyonClient.mkdirs(dstPath);
      } catch (TException e) {
        throw new IOException(e);
      }
      for (String file : src.list()) {
        TachyonURI newPath = new TachyonURI(dstPath, new TachyonURI(file));
        File srcFile = new File(src, file);
        if (copyPath(srcFile, tachyonClient, newPath) == -1) {
          return -1;
        }
      }
    }
    return 0;
  }

  /**
   * Copies a list of files or directories specified by srcPaths from the Tachyon filesystem to 
   * dstPath in the local filesystem. 
   * This method is used when the input path contains wildcards.
   * 
   * @param srcPaths The list of files in the Tachyon filesystem
   * @param dstFile The destination directory in the local filesystem 
   * @return 0 if command is successful, -1 if an error occurred.
   * @throws IOException
   * @throws FileDoesNotExistException 
   * @throws InvalidPathException 
   */
  public int copyWildcardToLocal(List<TachyonURI> srcPaths, File dstFile) throws IOException {
    if (dstFile.exists() && !dstFile.isDirectory()) {
      System.out.println("The destination cannot be an existent file when the src contains " 
          + "wildcards.");
      return -1;
    }
    if (!dstFile.exists()) {
      if (!dstFile.mkdirs()) {
        System.out.print("Fail to create directory: " + dstFile.getPath());
        return -1;
      } else {
        System.out.println("Create directory: " + dstFile.getPath());
      }
    }
    int exitCode = 0;
    for (TachyonURI srcPath : srcPaths) {
      try {
        copyToLocal(srcPath, new File(dstFile.getAbsoluteFile(), srcPath.getName()));
      } catch (IOException ioe) {
        System.out.println(ioe.getMessage());
        exitCode |= -1;
      }
    }
    return exitCode;
  }

  /**
   * Copies a file or a directory from the Tachyon filesystem to the local filesystem.
   * 
   * @param srcPath The source TachyonURI (could be a file or a directory)
   * @param dstFile The destination file in the local filesystem 
   * @return 0 if command is successful, -1 if an error occurred.
   * @throws IOException
   * @throws InvalidPathException
   */
  private int copyToLocal(TachyonURI srcPath, File dstFile) throws IOException {
    TachyonFile srcFd;
    FileInfo srcFileInfo;
    try {
      srcFd = mTfs.open(srcPath);
      srcFileInfo = mTfs.getInfo(srcFd);
    } catch (InvalidPathException ipe) {
      System.out.println(srcPath.getPath() + " does not exist");
      return -1;
    }
    
    if (srcFileInfo.isFolder) {
      //make a local directory
      if (!dstFile.exists()) {
        if (!dstFile.mkdirs()) {
          System.out.println("mkdirs failure for directory: " + dstFile.getAbsolutePath());
          return -1;
        } else {
          System.out.println("Create directory: " + dstFile.getAbsolutePath());
        }
      }
      
      int ret = 0;
      List<FileInfo> files = null;
      try {
        files = mTfs.listStatus(srcFd);
      } catch (FileDoesNotExistException fdnee) {
        System.out.println(srcFd + " does not exist.");
        return -1;
      }
      for (FileInfo file : files) {
        ret |= copyToLocal(
            new TachyonURI(srcPath.getScheme(), srcPath.getAuthority(), file.getPath()), 
            new File(dstFile.getAbsolutePath(), file.getName()));
      }
      return ret;
    } else {
      return copyFileToLocal(srcPath, dstFile);
    }
  }

  /**
   * Copies a file specified by argv from the filesystem to the local filesystem.
   * This is the utility function.
   *
   * @param srcPath The source TachyonURI (has to be a file)
   * @param dstFile The destination file in the local filesystem 
   * @return 0 if command is successful, -1 if an error occurred.
   * @throws IOException
   * @throws InvalidPathException 
   */
  public int copyFileToLocal(TachyonURI srcPath, File dstFile)  throws IOException {
    TachyonFile srcFd;
    try {
      srcFd = mTfs.open(srcPath);
    } catch (InvalidPathException ipe) {
      System.out.println(srcPath.getPath() + " does not exist");
      return -1;
    }
    
    Closer closer = Closer.create();
    try {
<<<<<<< HEAD
      TachyonURI srcPath = new TachyonURI(argv[1]);
      String dstPath = argv[2];
      File dst = new File(dstPath);
      TachyonFile srcFd = mTfs.open(srcPath);
      ClientOptions op = new ClientOptions.Builder(mTachyonConf)
          .setTachyonStoreType(TachyonStorageType.NO_STORE).build();
=======
      ClientOptions op =
          new ClientOptions.Builder(mTachyonConf).setTachyonStorageType(TachyonStorageType.NO_STORE)
              .build();
>>>>>>> d3e8be1f
      FileInStream is = closer.register(mTfs.getInStream(srcFd, op));
      FileOutputStream out = closer.register(new FileOutputStream(dstFile));
      byte[] buf = new byte[64 * Constants.MB];
      int t = is.read(buf);
      while (t != -1) {
        out.write(buf, 0, t);
        t = is.read(buf);
      }
      System.out.println("Copied " + srcPath + " to " + dstFile.getPath());
      return 0;
    } catch (TException e) {
      throw new IOException(e.getMessage());
    } finally {
      closer.close();
    }
  }
  
  /**
   * Displays the number of folders and files matching the specified prefix in argv.
   *
   * @param path The TachyonURI path as the input of the command
   * @return 0 if command is successful, -1 if an error occurred.
   * @throws IOException
   */
  public int count(TachyonURI path) throws IOException {
    long[] values = countHelper(path);
    String format = "%-25s%-25s%-15s%n";
    System.out.format(format, "File Count", "Folder Count", "Total Bytes");
    System.out.format(format, values[0], values[1], values[2]);
    return 0;
  }

  private long[] countHelper(TachyonURI path) throws IOException {
    TachyonFile fd;
    FileInfo fInfo;
    try {
      fd = mTfs.open(path);
      fInfo = mTfs.getInfo(fd);
    } catch (TException e) {
      throw new IOException(e.getMessage());
    }

    if (!fInfo.isFolder) {
      return new long[] {1L, 0L, fInfo.length};
    }

    long[] rtn = new long[] {0L, 1L, 0L};

    List<FileInfo> files = null;
    try {
      files = mTfs.listStatus(fd);
    } catch (FileDoesNotExistException e) {
      throw new IOException(e);
    }
    Collections.sort(files);
    for (FileInfo file : files) {
      long[] toAdd = countHelper(new TachyonURI(file.getPath()));
      rtn[0] += toAdd[0];
      rtn[1] += toAdd[1];
      rtn[2] += toAdd[2];
    }
    return rtn;
  }

  /**
   * Displays the file's all blocks info
   *
   * @param path The TachyonURI path as the input of the command
   * @return 0 if command is successful, -1 if an error occurred.
   * @throws IOException
   */
  public int fileinfo(TachyonURI path) throws IOException {
    TachyonFile fd;
    FileInfo fInfo;
    try {
      fd = mTfs.open(path);
      fInfo = mTfs.getInfo(fd);
    } catch (InvalidPathException e) {
      System.out.println(path + " does not exist.");
      return -1;
    }

    if (fInfo.isFolder) {
      System.out.println(path + " is a directory path so does not have file blocks.");
      return -1;
    }

    System.out.println(path + " with file id " + fd.getFileId() + " has the following blocks: ");
    for (long blockId : fInfo.getBlockIds()) {
      System.out.println(TachyonBlockStore.get().getInfo(blockId));
    }
    return 0;
  }

  /**
   * Displays a list of hosts that have the file specified in argv stored.
   *
   * @param path The TachyonURI path as the input of the command
   * @return 0 if command is successful, -1 if an error occurred.
   * @throws IOException
   */
  public int location(TachyonURI path) throws IOException {
    TachyonFile fd;
    FileInfo fInfo;
    try {
      fd = mTfs.open(path);
      fInfo = mTfs.getInfo(fd);
    } catch (InvalidPathException ioe) {
      System.out.println(path + " does not exist.");
      return -1;
    }

    System.out.println(path + " with file id " + fd.getFileId() + " is on nodes: ");
    for (long blockId : fInfo.getBlockIds()) {
      for (BlockLocation location : TachyonBlockStore.get().getInfo(blockId).getLocations()) {
        System.out.println(location.getWorkerAddress().getHost());
      }
    }
    return 0;
  }

  private List<FileInfo> listStatusSortedByIncreasingCreationTime(TachyonURI path)
      throws IOException {
    List<FileInfo> files = null;
    try {
      files = mTfs.listStatus(mTfs.open(path));
    } catch (TException e) {
      throw new IOException(e.getMessage());
    }
    Collections.sort(files, new Comparator<FileInfo>() {
      @Override
      public int compare(FileInfo fileInfo, FileInfo fileInfo2) {
        long t1 = fileInfo.creationTimeMs;
        long t2 = fileInfo2.creationTimeMs;
        if (t1 < t2) {
          return -1;
        }
        if (t1 == t2) {
          return 0;
        }
        return 1;
      }
    });
    return files;
  }

  public static Comparator<TachyonURI> createTachyonURIComparator() {
    return new Comparator<TachyonURI>() {
      public int compare(TachyonURI tUri1, TachyonURI tUri2) {
        // ascending order
        return tUri1.getPath().compareTo(tUri2.getPath());
      }
    };
  }
  
  /**
   * Displays information for all directories and files directly under the path specified in argv.
   *
   * @param path The TachyonURI path as the input of the command
   * @return 0 if command is successful, -1 if an error occurred.
   * @throws IOException
   */
  public int ls(TachyonURI path) throws IOException {
    List<FileInfo> files = listStatusSortedByIncreasingCreationTime(path);
    String format = "%-10s%-25s%-15s%-5s%n";
    for (FileInfo file : files) {
      String inMemory = "";
      if (!file.isFolder) {
        if (100 == file.inMemoryPercentage) {
          inMemory = "In Memory";
        } else {
          inMemory = "Not In Memory";
        }
      }
      System.out.format(format, FormatUtils.getSizeFromBytes(file.getLength()),
          convertMsToDate(file.getCreationTimeMs()), inMemory, file.getPath());
    }
    return 0;
  }

  public static String convertMsToDate(long Millis) {
    DateFormat formatter = new SimpleDateFormat("MM-dd-yyyy HH:mm:ss:SSS");
    return formatter.format(new Date(Millis));
  }

  /**
   * Displays information for all directories and files under the path specified in argv
   * recursively.
   *
   * @param path The TachyonURI path as the input of the command
   * @return 0 if command is successful, -1 if an error occurred.
   * @throws IOException
   */
  public int lsr(TachyonURI path) throws IOException {
    List<FileInfo> files = listStatusSortedByIncreasingCreationTime(path);
    String format = "%-10s%-25s%-15s%-5s%n";
    for (FileInfo file : files) {
      String inMemory = "";
      if (!file.isFolder) {
        if (100 == file.inMemoryPercentage) {
          inMemory = "In Memory";
        } else {
          inMemory = "Not In Memory";
        }
      }
      System.out.format(format, FormatUtils.getSizeFromBytes(file.getLength()),
          convertMsToDate(file.getCreationTimeMs()), inMemory, file.getPath());
      if (file.isFolder) {
        lsr(new TachyonURI(path.getScheme(), path.getAuthority(), file.getPath()));
      }
    }
    return 0;
  }

  /**
   * Creates a new directory specified by the path in argv, including any parent folders that are
   * required. This method fails if a directory or file with the same path already exists.
   *
   * @param path The TachyonURI path as the input of the command
   * @return 0 if command is successful, -1 if an error occurred.
   */
  public int mkdir(TachyonURI path) {
    try {
      mTfs.mkdirs(path, TachyonFileSystem.RECURSIVE);
      System.out.println("Successfully created directory " + path);
      return 0;
    } catch (IOException ioe) {
      return -1;
    } catch (FileAlreadyExistException e) {
      return -1;
    } catch (InvalidPathException e) {
      return -1;
    }
  }

  /**
   * Get number of bytes used in the TachyonFileSystem
   *
   * @return 0 if command is successful, -1 if an error occurred.
   */
  public int getUsedBytes() {
    try {
      long usedBytes = TachyonBlockStore.get().getUsedBytes();
      System.out.println("Used Bytes: " + usedBytes);
      return 0;
    } catch (IOException ioe) {
      return -1;
    }
  }

  /**
   * Get the capacity of the TachyonFileSystem
   *
   * @return 0 if command is successful, -1 if an error occurred.
   */
  public int getCapacityBytes() {
    try {
      long capacityBytes = TachyonBlockStore.get().getCapacityBytes();
      System.out.println("Capacity Bytes: " + capacityBytes);
      return 0;
    } catch (IOException ioe) {
      return -1;
    }
  }

  /**
   * Pins the given file or folder (recursively pinning all children if a folder). Pinned files are
   * never evicted from memory.
   *
   * @param path The TachyonURI path as the input of the command
   * @return 0 if command is successful, -1 if an error occurred.
   */
  public int pin(TachyonURI path) {
    try {
      TachyonFile fd = mTfs.open(path);
      mTfs.setPin(fd, true);
      System.out.println("File '" + path + "' was successfully pinned.");
      return 0;
    } catch (Exception e) {
      e.printStackTrace();
      System.out.println("File '" + path + "' could not be pinned.");
      return -1;
    }
  }

  /**
   * Method which prints the method to use all the commands.
   */
  public void printUsage() {
    System.out.println("Usage: java TFsShell");
    System.out.println("       [cat <path>]");
    System.out.println("       [count <path>]");
    System.out.println("       [ls <path>]");
    System.out.println("       [lsr <path>]");
    System.out.println("       [mkdir <path>]");
    System.out.println("       [rm <path>]");
    System.out.println("       [rmr <path>]");
    System.out.println("       [tail <path>]");
    System.out.println("       [touch <path>]");
    System.out.println("       [mv <src> <dst>]");
    System.out.println("       [load <path>]");
    System.out.println("       [copyFromLocal <src> <remoteDst>]");
    System.out.println("       [copyToLocal <src> <localDst>]");
    System.out.println("       [fileinfo <path>]");
    System.out.println("       [location <path>]");
    System.out.println("       [report <path>]");
    System.out.println("       [request <tachyonaddress> <dependencyId>]");
    System.out.println("       [pin <path>]");
    System.out.println("       [unpin <path>]");
    System.out.println("       [free <file path|folder path>]");
    System.out.println("       [getUsedBytes]");
    System.out.println("       [getCapacityBytes]");
    System.out.println("       [du <path>]");
  }

  /**
   * Return the number of arguments a command should have
   *
   * @param cmd The command
   * @return The number of argument of the input command
   */
  public int getNumOfArgs(String cmd) {
    if (cmd.equals("getUsedBytes") || cmd.equals("getCapacityBytes")
        || cmd.equals("listLineages")) {
      return 0;
    } else if (cmd.equals("cat") || cmd.equals("count") || cmd.equals("ls") || cmd.equals("lsr")
        || cmd.equals("mkdir") || cmd.equals("rm") || cmd.equals("rmr") || cmd.equals("tail")
        || cmd.equals("touch") || cmd.equals("load") || cmd.equals("fileinfo")
        || cmd.equals("location") || cmd.equals("report") || cmd.equals("pin")
        || cmd.equals("unpin") || cmd.equals("free") || cmd.equals("du")) {
      return 1;
    } else if (cmd.equals("copyFromLocal") || cmd.equals("copyToLocal") || cmd.equals("request")
        || cmd.equals("mv") || cmd.equals("deleteLineage")) {
      return 2;
    } else if (cmd.equals("addLineage")) {
      return 3;
    } else {
      return -1;
    }
  }

  /**
   * Renames a file or directory specified by argv. Will fail if the new path name already exists.
   *
   * @param argv [] Array of arguments given by the user's input from the terminal
   * @return 0 if command is successful, -1 if an error occurred.
   * @throws IOException
   */
  public int rename(String[] argv) throws IOException {
    TachyonURI srcPath = new TachyonURI(argv[1]);
    TachyonURI dstPath = new TachyonURI(argv[2]);
    try {
      if (mTfs.rename(mTfs.open(srcPath), dstPath)) {
        System.out.println("Renamed " + srcPath + " to " + dstPath);
        return 0;
      } else {
        System.out.println("mv: Failed to rename " + srcPath + " to " + dstPath);
        return -1;
      }
    } catch (TException e) {
      throw new IOException(e.getMessage());
    }
  }

  public int report(TachyonURI path) throws IOException {
    try {
      TachyonFile fd = mTfs.open(path);
      mTfs.reportLostFile(fd);
      System.out
          .println(path + " with file id " + fd.getFileId() + " has reported been report lost.");
      return 0;
    } catch (TException e) {
      throw new IOException(e.getMessage());
    }
  }

  public int request(String[] argv) throws IOException {
    TachyonURI path = new TachyonURI(argv[1]);
    int depId = Integer.parseInt(argv[2]);
    try {
      mTfs.requestFilesInDependency(depId);
    } catch (DependencyDoesNotExistException e) {
      throw new IOException(e);
    }
    System.out.println("Dependency with ID " + depId + " has been requested.");
    return 0;
  }

  /**
   * Removes the file specified by argv.
   *
   * @param path The TachyonURI path as the input of the command
   * @return 0 if command is successful, -1 if an error occurred.
   * @throws IOException
   */
  public int rm(TachyonURI path) throws IOException {
    TachyonFile fd;
    FileInfo fInfo;
    try {
      fd = mTfs.open(path);
      fInfo = mTfs.getInfo(fd);
    } catch (InvalidPathException ioe) {
      System.out.println("rm: cannot remove '" + path + "': No such file or directory");
      return -1;
    }

    if (fInfo.isFolder) {
      System.out.println("rm: cannot remove a directory, please try rmr <path>");
      return -1;
    }

    try {
      mTfs.delete(fd);
      System.out.println(path + " has been removed");
      return 0;
    } catch (IOException ioe) {
      return -1;
    } catch (FileDoesNotExistException e) {
      throw new IOException(e);
    }
  }

  /**
   * Removes the file or directory specified by argv. Will remove all files and directories in the
   * directory if a directory is specified.
   *
   * @param path The TachyonURI path as the input of the command
   * @return 0 if command is successful, -1 if an error occurred.
   */
  public int rmr(TachyonURI path) {
    try {
      mTfs.delete(mTfs.open(path), TachyonFileSystem.RECURSIVE);
      System.out.println(path + " has been removed");
      return 0;
    } catch (IOException ioe) {
      return -1;
    } catch (InvalidPathException e) {
      return -1;
    } catch (FileDoesNotExistException e) {
      return -1;
    }
  }

  /**
   * Displays the size of a file or a directory specified by argv.
   *
   * @param path The TachyonURI path as the input of the command
   * @return 0 if command is successful, -1 if an error occurred.
   */
  public int du(TachyonURI path) throws IOException {
    long sizeInBytes = getFileOrFolderSize(mTfs, path);
    System.out.println(path + " is " + sizeInBytes + " bytes");
    return 0;
  }

  /**
   * Method which determines how to handle the user's request, will display usage help to the user
   * if command format is incorrect.
   *
   * @param argv [] Array of arguments given by the user's input from the terminal
   * @return 0 if command is successful, -1 if an error occurred
   */
  public int run(String[] argv) {
    if (argv.length == 0) {
      printUsage();
      return -1;
    }

    // Sanity check on the number of arguments
    String cmd = argv[0];
    int numOfArgs = getNumOfArgs(cmd);

    if (numOfArgs == -1) { // Unknown command (we didn't find the cmd in our dict)
      System.out.println(cmd + " is an unknown command.\n");
      printUsage();
      return -1;
    }

    // FIXME(yupeng) remove the first condition
    if (numOfArgs < 3 && numOfArgs != argv.length - 1) {
      System.out.println(
          cmd + " takes " + numOfArgs + " arguments, " + " not " + (argv.length - 1) + "\n");
      printUsage();
      return -1;
    }

    // Handle the command
    try {
      if (numOfArgs == 0) { // commands need 0 argument
        if (cmd.equals("getUsedBytes")) {
          return getUsedBytes();
        } else if (cmd.equals("getCapacityBytes")) {
          return getCapacityBytes();
        } else if (cmd.equals("listLineages")) {
          return listLineages();
        }
      } else if (numOfArgs == 1) { // commands need 1 argument
        TachyonURI inputPath = new TachyonURI(argv[1]);

        // mkdir & touch & count does not support wildcard by semantics
        if (cmd.equals("mkdir")) {
          return mkdir(inputPath);
        } else if (cmd.equals("touch")) {
          return touch(inputPath);
        } else if (cmd.equals("count")) {
          return count(inputPath);
        }

        List<TachyonURI> paths = null;
        paths = TFsShellUtils.getTachyonURIs(TachyonFileSystem.get(), inputPath);
        if (paths.size() == 0) { // A unified sanity check on the paths
          System.out.println(inputPath + " does not exist.");
          return -1;
        }
        Collections.sort(paths, createTachyonURIComparator());
        
        int exitCode = 0;
        for (TachyonURI path : paths) {
          try {
            if (cmd.equals("cat")) {
              exitCode |= cat(path);
            } else if (cmd.equals("ls")) {
              exitCode |= ls(path);
            } else if (cmd.equals("lsr")) {
              exitCode |= lsr(path);
            } else if (cmd.equals("rm")) {
              exitCode |= rm(path);
            } else if (cmd.equals("rmr")) {
              exitCode |= rmr(path);
            } else if (cmd.equals("tail")) {
              exitCode |= tail(path);
            } else if (cmd.equals("load")) {
              exitCode |= load(path);
            } else if (cmd.equals("fileinfo")) {
              exitCode |= fileinfo(path);
            } else if (cmd.equals("location")) {
              exitCode |= location(path);
            } else if (cmd.equals("report")) {
              exitCode |= report(path);
            } else if (cmd.equals("pin")) {
              exitCode |= pin(path);
            } else if (cmd.equals("unpin")) {
              exitCode |= unpin(path);
            } else if (cmd.equals("free")) {
              exitCode |= free(path);
            } else if (cmd.equals("du")) {
              exitCode |= du(path);
            }
          } catch (IOException ioe) {
            System.out.println(ioe.getMessage());
            exitCode |= -1;
          }
        }
        return exitCode;

      } else if (numOfArgs == 2) { // commands need 2 arguments
        if (cmd.equals("copyFromLocal")) {
          String srcPath = argv[1];
          TachyonURI dstPath = new TachyonURI(argv[2]);
          List<File> srcFiles = TFsShellUtils.getFiles(srcPath);
          if (srcFiles.size() == 0) {
            System.out.println("Local path " + srcPath + " does not exist.");
            return -1;
          }
          
          if (srcPath.contains(TachyonURI.WILDCARD)) {
            return copyFromLocalWildcard(srcFiles, dstPath);
          } else {
            return copyFromLocal(new File(srcPath), dstPath);
          }
        } else if (cmd.equals("copyToLocal")) {
          TachyonURI srcPath = new TachyonURI(argv[1]);
          File dstFile = new File(argv[2]);
          List<TachyonURI> srcPaths = TFsShellUtils.getTachyonURIs(mTfs, srcPath);
          if (srcPaths.size() == 0) {
            System.out.println(srcPath.getPath() + " does not exist.");
            return -1;
          }
          
          if (srcPath.containsWildcard()) {
            return copyWildcardToLocal(srcPaths, dstFile);
          } else {
            return copyToLocal(srcPath, dstFile);
          }
        } else if (cmd.equals("request")) {
          return request(argv);
        } else if (cmd.equals("mv")) {
          return rename(argv);
        } else if (cmd.equals("deleteLineage")) {
          return deleteLineage(argv);
        }
      } else if (numOfArgs > 2) { // commands need 3 arguments and more
        if (cmd.equals("addLineage")) {
          return addLineage(argv);
        }
      }
    } catch (IOException ioe) {
      System.out.println(ioe.getMessage());
    }
    return -1;
  }

  /**
   * Prints the file's last 1KB of contents to the console.
   *
   * @param path The TachyonURI path as the input of the command
   * @return 0 if command is successful, -1 if an error occurred.f
   * @throws IOException
   */
  public int tail(TachyonURI path) throws IOException {
    TachyonFile fd;
    FileInfo fInfo;
    try {
      fd = mTfs.open(path);
      fInfo = mTfs.getInfo(fd);
    } catch (InvalidPathException e) {
      System.out.println(path + " does not exist.");
      return -1;
    }

    if (!fInfo.isFolder) {
<<<<<<< HEAD
      ClientOptions op = new ClientOptions.Builder(mTachyonConf)
          .setTachyonStoreType(TachyonStorageType.NO_STORE).build();
=======
      ClientOptions op =
          new ClientOptions.Builder(mTachyonConf).setTachyonStorageType(TachyonStorageType.NO_STORE)
              .build();
>>>>>>> d3e8be1f
      FileInStream is = null;
      try {
        is = mTfs.getInStream(fd, op);
        byte[] buf = new byte[Constants.KB];
        long bytesToRead = 0L;
        if (fInfo.getLength() > Constants.KB) {
          bytesToRead = Constants.KB;
        } else {
          bytesToRead = fInfo.getLength();
        }
        is.skip(fInfo.getLength() - bytesToRead);
        int read = is.read(buf);
        if (read != -1) {
          System.out.write(buf, 0, read);
        }
        return 0;
      } catch (FileDoesNotExistException e) {
        throw new IOException(e);
      } finally {
        is.close();
      }
    } else {
      System.out.println(path + " is not a file.");
      return -1;
    }
  }

  /**
   * Creates a 0 byte file specified by argv. The file will be written to UnderFileSystem.
   *
   * @param path The TachyonURI path as the input of the command
   * @return 0 if command if successful, -1 if an error occurred.
   * @throws IOException
   */
  public int touch(TachyonURI path) throws IOException {
    try {
      mTfs.getOutStream(path, new ClientOptions.Builder(mTachyonConf)
          .setUnderStorageType(UnderStorageType.SYNC_PERSIST).build()).close();
    } catch (TException e) {
      throw new IOException(e.getMessage());
    }
    System.out.println(path + " has been created");
    return 0;
  }

  /**
   * Unpins the given file or folder (recursively unpinning all children if a folder). Pinned files
   * are never evicted from memory, so this method will allow such files to be evicted.
   *
   * @param path The TachyonURI path as the input of the command
   * @return 0 if command is successful, -1 if an error occurred.
   * @throws IOException
   */
  public int unpin(TachyonURI path) throws IOException {
    try {
      mTfs.unpin(mTfs.open(path));
      System.out.println("File '" + path + "' was successfully unpinned.");
      return 0;
    } catch (Exception e) {
      e.printStackTrace();
      System.out.println("File '" + path + "' could not be unpinned.");
      return -1;
    }
  }

  /**
   * Free the given file or folder from tachyon in-memory (recursively freeing all children 
   * if a folder)
   *
   * @param path The TachyonURI path as the input of the command
   * @return 0 if command if successful, -1 if an error occurred.
   * @throws IOException
   */
  public int free(TachyonURI path) throws IOException {
    try {
      mTfs.free(mTfs.open(path), TachyonFileSystem.RECURSIVE);
      System.out.println(path + " was successfully freed from memory.");
      return 0;
    } catch (InvalidPathException ioe) {
      return -1;
    } catch (TException e) {
      throw new IOException(e.getMessage());
    }
  }

  /**
   * Calculates the size of a path (file or folder) specified by a TachyonURI.
   *
   * @param tachyonFS A TachyonFileSystem
   * @param path A TachyonURI denoting the path
   * @return total size of the specified path in byte.
   * @throws IOException
   */
  private long getFileOrFolderSize(TachyonFileSystem tachyonFS, TachyonURI path) 
      throws IOException {
    long sizeInBytes = 0;
    List<FileInfo> files = null;
    try {
      files = tachyonFS.listStatus(tachyonFS.open(path));
    } catch (TException e) {
      throw new IOException(e.getMessage());
    }
    for (FileInfo file : files) {
      if (file.isFolder) {
        TachyonURI subFolder = new TachyonURI(file.getPath());
        sizeInBytes += getFileOrFolderSize(tachyonFS, subFolder);
      } else {
        sizeInBytes += file.getLength();
      }
    }
    return sizeInBytes;
  }

  private int addLineage(String[] argv) throws IOException {
    TachyonLineageFileSystem tlfs = acquireTachyonLineageFileSystem();
    if (tlfs == null) {
      return -1;
    }

    // TODO(yupeng) more validation
    List<TachyonURI> inputFiles = Lists.newArrayList();
    if (!argv[1].equals("noInput")) {
      for (String path : argv[1].split(",")) {
        inputFiles.add(new TachyonURI(path));
      }
    }
    List<TachyonURI> outputFiles = Lists.newArrayList();
    for (String path : argv[2].split(",")) {
      outputFiles.add(new TachyonURI(path));
    }
    String cmd = "";
    for (int i = 3; i < argv.length; i ++) {
      cmd += argv[i] + " ";
    }

    // FIXME for debug
    String outputPath = "/Users/richbird/git/tachyon/logs/recompute.log";
    CommandLineJob job = new CommandLineJob(cmd, new JobConf(outputPath));
    System.out.println(inputFiles);
    System.out.println(outputFiles);
    System.out.println(cmd);
    try {
      tlfs.addLineage(inputFiles, outputFiles, job);
    } catch (FileDoesNotExistException e) {
      throw new IOException(e);
    }
    return 0;
  }

  private int deleteLineage(String[] argv) throws IOException {
    TachyonLineageFileSystem tlfs = acquireTachyonLineageFileSystem();
    if (tlfs == null) {
      return -1;
    }
    long lineageId = Long.parseLong(argv[1]);
    boolean cascade = Boolean.parseBoolean(argv[2]);
    tlfs.deleteLineage(lineageId, cascade);

    return 0;
  }

  private int listLineages() throws IOException {
    TachyonLineageFileSystem tlfs = acquireTachyonLineageFileSystem();
    if (tlfs == null) {
      return -1;
    }

    List<LineageInfo> infos = tlfs.listLineages();
    for (LineageInfo info : infos) {
      System.out.println(info);
    }
    return 0;
  }

  private TachyonLineageFileSystem acquireTachyonLineageFileSystem() {
    System.out.println("Lineage Info:");
    if (!(mTfs instanceof TachyonLineageFileSystem)) {
      System.out.println("addLineage requires lineaged to be enabled.");
      return null;
    }
    return (TachyonLineageFileSystem) mTfs;
  }
}<|MERGE_RESOLUTION|>--- conflicted
+++ resolved
@@ -112,14 +112,9 @@
     }
 
     if (!tFile.isFolder) {
-<<<<<<< HEAD
-      ClientOptions op = new ClientOptions.Builder(mTachyonConf)
-          .setTachyonStoreType(TachyonStorageType.NO_STORE).build();
-=======
       ClientOptions op =
           new ClientOptions.Builder(mTachyonConf).setTachyonStorageType(TachyonStorageType.NO_STORE)
               .build();
->>>>>>> d3e8be1f
       FileInStream is;
       try {
         is = mTfs.getInStream(fd, op);
@@ -187,14 +182,9 @@
       } else {
         Closer closer = Closer.create();
         try {
-<<<<<<< HEAD
-          ClientOptions op = new ClientOptions.Builder(mTachyonConf)
-              .setTachyonStoreType(TachyonStorageType.STORE).build();
-=======
           ClientOptions op =
               new ClientOptions.Builder(mTachyonConf)
                 .setTachyonStorageType(TachyonStorageType.STORE) .build();
->>>>>>> d3e8be1f
           FileInStream in = closer.register(mTfs.getInStream(fd, op));
           byte[] buf = new byte[8 * Constants.MB];
           while (in.read(buf) != -1) {
@@ -212,8 +202,8 @@
   }
 
   /**
-   * Copies a list of files or directories specified by srcFiles from the local filesystem to 
-   * dstPath in the Tachyon filesystem space. 
+   * Copies a list of files or directories specified by srcFiles from the local filesystem to
+   * dstPath in the Tachyon filesystem space.
    * This method is used when the input path contains wildcards.
    * @param srcFiles The list of files in the local filesystem
    * @param dstPath The TachyonURI of the destination
@@ -234,7 +224,7 @@
       TachyonFile dstFd = mTfs.open(dstPath);
       FileInfo dstFileInfo = mTfs.getInfo(dstFd);
       if (!dstFileInfo.isFolder) {
-        System.out.println("The destination cannot be an existent file when the src contains " 
+        System.out.println("The destination cannot be an existent file when the src contains "
             + "wildcards.");
         return -1;
       }
@@ -255,9 +245,9 @@
     }
     return exitCode;
   }
-  
-  /**
-   * Copies a file or directory specified by srcPath from the local filesystem to dstPath in 
+
+  /**
+   * Copies a file or directory specified by srcPath from the local filesystem to dstPath in
    * the Tachyon filesystem space. Will
    * fail if the path given already exists in the filesystem.
    *
@@ -323,20 +313,20 @@
   }
 
   /**
-   * Copies a list of files or directories specified by srcPaths from the Tachyon filesystem to 
-   * dstPath in the local filesystem. 
+   * Copies a list of files or directories specified by srcPaths from the Tachyon filesystem to
+   * dstPath in the local filesystem.
    * This method is used when the input path contains wildcards.
-   * 
+   *
    * @param srcPaths The list of files in the Tachyon filesystem
-   * @param dstFile The destination directory in the local filesystem 
-   * @return 0 if command is successful, -1 if an error occurred.
-   * @throws IOException
-   * @throws FileDoesNotExistException 
-   * @throws InvalidPathException 
+   * @param dstFile The destination directory in the local filesystem
+   * @return 0 if command is successful, -1 if an error occurred.
+   * @throws IOException
+   * @throws FileDoesNotExistException
+   * @throws InvalidPathException
    */
   public int copyWildcardToLocal(List<TachyonURI> srcPaths, File dstFile) throws IOException {
     if (dstFile.exists() && !dstFile.isDirectory()) {
-      System.out.println("The destination cannot be an existent file when the src contains " 
+      System.out.println("The destination cannot be an existent file when the src contains "
           + "wildcards.");
       return -1;
     }
@@ -362,9 +352,9 @@
 
   /**
    * Copies a file or a directory from the Tachyon filesystem to the local filesystem.
-   * 
+   *
    * @param srcPath The source TachyonURI (could be a file or a directory)
-   * @param dstFile The destination file in the local filesystem 
+   * @param dstFile The destination file in the local filesystem
    * @return 0 if command is successful, -1 if an error occurred.
    * @throws IOException
    * @throws InvalidPathException
@@ -379,7 +369,7 @@
       System.out.println(srcPath.getPath() + " does not exist");
       return -1;
     }
-    
+
     if (srcFileInfo.isFolder) {
       //make a local directory
       if (!dstFile.exists()) {
@@ -390,7 +380,7 @@
           System.out.println("Create directory: " + dstFile.getAbsolutePath());
         }
       }
-      
+
       int ret = 0;
       List<FileInfo> files = null;
       try {
@@ -401,7 +391,7 @@
       }
       for (FileInfo file : files) {
         ret |= copyToLocal(
-            new TachyonURI(srcPath.getScheme(), srcPath.getAuthority(), file.getPath()), 
+            new TachyonURI(srcPath.getScheme(), srcPath.getAuthority(), file.getPath()),
             new File(dstFile.getAbsolutePath(), file.getName()));
       }
       return ret;
@@ -415,10 +405,10 @@
    * This is the utility function.
    *
    * @param srcPath The source TachyonURI (has to be a file)
-   * @param dstFile The destination file in the local filesystem 
-   * @return 0 if command is successful, -1 if an error occurred.
-   * @throws IOException
-   * @throws InvalidPathException 
+   * @param dstFile The destination file in the local filesystem
+   * @return 0 if command is successful, -1 if an error occurred.
+   * @throws IOException
+   * @throws InvalidPathException
    */
   public int copyFileToLocal(TachyonURI srcPath, File dstFile)  throws IOException {
     TachyonFile srcFd;
@@ -428,21 +418,12 @@
       System.out.println(srcPath.getPath() + " does not exist");
       return -1;
     }
-    
+
     Closer closer = Closer.create();
     try {
-<<<<<<< HEAD
-      TachyonURI srcPath = new TachyonURI(argv[1]);
-      String dstPath = argv[2];
-      File dst = new File(dstPath);
-      TachyonFile srcFd = mTfs.open(srcPath);
-      ClientOptions op = new ClientOptions.Builder(mTachyonConf)
-          .setTachyonStoreType(TachyonStorageType.NO_STORE).build();
-=======
       ClientOptions op =
           new ClientOptions.Builder(mTachyonConf).setTachyonStorageType(TachyonStorageType.NO_STORE)
               .build();
->>>>>>> d3e8be1f
       FileInStream is = closer.register(mTfs.getInStream(srcFd, op));
       FileOutputStream out = closer.register(new FileOutputStream(dstFile));
       byte[] buf = new byte[64 * Constants.MB];
@@ -459,7 +440,7 @@
       closer.close();
     }
   }
-  
+
   /**
    * Displays the number of folders and files matching the specified prefix in argv.
    *
@@ -591,13 +572,14 @@
 
   public static Comparator<TachyonURI> createTachyonURIComparator() {
     return new Comparator<TachyonURI>() {
+      @Override
       public int compare(TachyonURI tUri1, TachyonURI tUri2) {
         // ascending order
         return tUri1.getPath().compareTo(tUri2.getPath());
       }
     };
   }
-  
+
   /**
    * Displays information for all directories and files directly under the path specified in argv.
    *
@@ -958,7 +940,7 @@
           return -1;
         }
         Collections.sort(paths, createTachyonURIComparator());
-        
+
         int exitCode = 0;
         for (TachyonURI path : paths) {
           try {
@@ -1007,7 +989,7 @@
             System.out.println("Local path " + srcPath + " does not exist.");
             return -1;
           }
-          
+
           if (srcPath.contains(TachyonURI.WILDCARD)) {
             return copyFromLocalWildcard(srcFiles, dstPath);
           } else {
@@ -1021,7 +1003,7 @@
             System.out.println(srcPath.getPath() + " does not exist.");
             return -1;
           }
-          
+
           if (srcPath.containsWildcard()) {
             return copyWildcardToLocal(srcPaths, dstFile);
           } else {
@@ -1064,14 +1046,9 @@
     }
 
     if (!fInfo.isFolder) {
-<<<<<<< HEAD
-      ClientOptions op = new ClientOptions.Builder(mTachyonConf)
-          .setTachyonStoreType(TachyonStorageType.NO_STORE).build();
-=======
       ClientOptions op =
           new ClientOptions.Builder(mTachyonConf).setTachyonStorageType(TachyonStorageType.NO_STORE)
               .build();
->>>>>>> d3e8be1f
       FileInStream is = null;
       try {
         is = mTfs.getInStream(fd, op);
@@ -1138,7 +1115,7 @@
   }
 
   /**
-   * Free the given file or folder from tachyon in-memory (recursively freeing all children 
+   * Free the given file or folder from tachyon in-memory (recursively freeing all children
    * if a folder)
    *
    * @param path The TachyonURI path as the input of the command
@@ -1165,7 +1142,7 @@
    * @return total size of the specified path in byte.
    * @throws IOException
    */
-  private long getFileOrFolderSize(TachyonFileSystem tachyonFS, TachyonURI path) 
+  private long getFileOrFolderSize(TachyonFileSystem tachyonFS, TachyonURI path)
       throws IOException {
     long sizeInBytes = 0;
     List<FileInfo> files = null;
