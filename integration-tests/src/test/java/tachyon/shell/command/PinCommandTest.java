/*
 * Licensed to the University of California, Berkeley under one or more contributor license
 * agreements. See the NOTICE file distributed with this work for additional information regarding
 * copyright ownership. The ASF licenses this file to You under the Apache License, Version 2.0 (the
 * "License"); you may not use this file except in compliance with the License. You may obtain a
 * copy of the License at
 *
 * http://www.apache.org/licenses/LICENSE-2.0
 *
 * Unless required by applicable law or agreed to in writing, software distributed under the License
 * is distributed on an "AS IS" BASIS, WITHOUT WARRANTIES OR CONDITIONS OF ANY KIND, either express
 * or implied. See the License for the specific language governing permissions and limitations under
 * the License.
 */

package tachyon.shell.command;

import org.junit.Assert;
import org.junit.Test;

import tachyon.client.TachyonFSTestUtils;
import tachyon.client.TachyonStorageType;
import tachyon.client.UnderStorageType;
import tachyon.client.block.TachyonBlockStore;
import tachyon.client.file.TachyonFile;
import tachyon.shell.AbstractTfsShellTest;
import tachyon.TachyonURI;

/**
 * Tests the "pin" and "unpin" commands.
 */
public class PinCommandTest extends AbstractTfsShellTest {
  /**
   * Tests the "pin" and "unpin" commands. Creates a file and tests if unpinning it , then pinning
   * it and finally unpinning
   */
  @Test
  public void setIsPinnedTest() throws Exception {
    String filePath = "/testFile";
    TachyonFile file = TachyonFSTestUtils.createByteFile(mTfs, filePath, TachyonStorageType.STORE,
        UnderStorageType.NO_PERSIST, 1);

    // Ensure that the file exists
    Assert.assertTrue(fileExist(new TachyonURI(filePath)));

    // Unpin an unpinned file
    Assert.assertEquals(0, mFsShell.run("unpin", filePath));
    Assert.assertFalse(mTfs.getInfo(file).isIsPinned());

    // Pin the file
    Assert.assertEquals(0, mFsShell.run("pin", filePath));
    Assert.assertTrue(mTfs.getInfo(file).isIsPinned());

    // Unpin the file
    Assert.assertEquals(0, mFsShell.run("unpin", filePath));
    Assert.assertFalse(mTfs.getInfo(file).isIsPinned());
  }

  /**
   * Tests pinned files are not evicted when Tachyon reaches memory limit. This use cases
   * creates three files of sizes 20% ,30% and 80% of the available Tachyon memory and adds
   * them to Tachyon. The first file is pinned and is not expected to be evected.
   */
  @Test
  public void setPinTest() throws Exception {
    String filePathA = "/testFileA";
    String filePathB = "/testFileB";
    String filePathC = "/testFileC";
    long tachyonCapacity = TachyonBlockStore.get().getCapacityBytes();
    int fileASize = (int)(0.2 * (double)tachyonCapacity);
    int fileBSize = (int)(0.3 * (double)tachyonCapacity);
    int fileCSize = (int)(0.8 * (double)tachyonCapacity);

    TachyonFile fileA = TachyonFSTestUtils.createByteFile(mTfs, filePathA, TachyonStorageType.STORE,
         UnderStorageType.NO_PERSIST, fileASize);
    Assert.assertTrue(fileExist(new TachyonURI(filePathA)));
    Assert.assertEquals(0, mFsShell.run("pin", filePathA));

    TachyonFile fileB = TachyonFSTestUtils.createByteFile(mTfs, filePathB, TachyonStorageType.STORE,
         UnderStorageType.NO_PERSIST, fileBSize);
    Assert.assertTrue(fileExist(new TachyonURI(filePathB)));
    Assert.assertEquals(0, mFsShell.run("unpin", filePathB));

    TachyonFile fileC = TachyonFSTestUtils.createByteFile(mTfs, filePathC, TachyonStorageType.STORE,
         UnderStorageType.NO_PERSIST, fileCSize);
    Assert.assertTrue(fileExist(new TachyonURI(filePathC)));

    // fileA is in memory because it is pinned, but not fileB
<<<<<<< HEAD
    Assert.assertEquals(100, mTfs.getInfo(fileA).getInMemoryPercentage());
    Assert.assertEquals(0, mTfs.getInfo(fileB).getInMemoryPercentage());
=======
    int fileAInMemoryPercentage = mTfs.getInfo(fileA).inMemoryPercentage;
    int fileBInMemoryPercentage = mTfs.getInfo(fileB).inMemoryPercentage;
    Assert.assertEquals(100, fileAInMemoryPercentage);
    Assert.assertTrue("inMemoryPercentage for fileB  should be less than (" + fileBSize + ")",
         fileBInMemoryPercentage < 100);
>>>>>>> e42166ca
  }
}<|MERGE_RESOLUTION|>--- conflicted
+++ resolved
@@ -86,15 +86,10 @@
     Assert.assertTrue(fileExist(new TachyonURI(filePathC)));
 
     // fileA is in memory because it is pinned, but not fileB
-<<<<<<< HEAD
-    Assert.assertEquals(100, mTfs.getInfo(fileA).getInMemoryPercentage());
-    Assert.assertEquals(0, mTfs.getInfo(fileB).getInMemoryPercentage());
-=======
     int fileAInMemoryPercentage = mTfs.getInfo(fileA).inMemoryPercentage;
     int fileBInMemoryPercentage = mTfs.getInfo(fileB).inMemoryPercentage;
     Assert.assertEquals(100, fileAInMemoryPercentage);
     Assert.assertTrue("inMemoryPercentage for fileB  should be less than (" + fileBSize + ")",
          fileBInMemoryPercentage < 100);
->>>>>>> e42166ca
   }
 }