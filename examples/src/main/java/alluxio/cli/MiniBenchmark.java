/*
 * The Alluxio Open Foundation licenses this work under the Apache License, version 2.0
 * (the "License"). You may not use this work except in compliance with the License, which is
 * available at www.apache.org/licenses/LICENSE-2.0
 *
 * This software is distributed on an "AS IS" basis, WITHOUT WARRANTIES OR CONDITIONS OF ANY KIND,
 * either express or implied, as more fully set forth in the License.
 *
 * See the NOTICE file distributed with this work for information regarding copyright ownership.
 */

package alluxio.cli;

import alluxio.AlluxioURI;
import alluxio.Constants;
import alluxio.RuntimeConstants;
import alluxio.client.file.FileInStream;
import alluxio.client.file.FileOutStream;
import alluxio.client.file.FileSystem;
import alluxio.util.CommonUtils;
import alluxio.util.FormatUtils;

import com.google.common.base.Preconditions;
import org.apache.commons.cli.CommandLine;
import org.apache.commons.cli.CommandLineParser;
import org.apache.commons.cli.DefaultParser;
import org.apache.commons.cli.HelpFormatter;
import org.apache.commons.cli.Options;
import org.apache.commons.cli.ParseException;
import org.slf4j.Logger;
import org.slf4j.LoggerFactory;

import java.util.Arrays;
import java.util.concurrent.ExecutorService;
import java.util.concurrent.Executors;
import java.util.concurrent.TimeUnit;
import java.util.concurrent.atomic.AtomicInteger;

import javax.annotation.concurrent.ThreadSafe;

/**
 * Mini benchmark that writes/reads one file with a given size and operation type.
 */
@ThreadSafe
public final class MiniBenchmark {
  private static final Logger LOG = LoggerFactory.getLogger(MiniBenchmark.class);

  /**
   * The operation types to test.
   */
  enum OperationType {
    /**
     * Read from a file.
     */
    READ,
    /**
     * Write to a file.
     */
    WRITE,
  }

  private MiniBenchmark() {} // prevent instantiation

  /**
   * Prints the usage.
   */
  private static void usage() {
<<<<<<< HEAD
    new HelpFormatter().printHelp(
        String.format("java -cp %s %s <[READ, WRITE]> <fileSize> <iterations>",
            RuntimeConstants.ALLUXIO_JAR, MiniBenchmark.class.getCanonicalName()),
=======
    new HelpFormatter().printHelp(String.format(
        "java -cp %s %s -type <[READ, WRITE]> -fileSize <fileSize> -iterations <iterations> "
            + "-concurrency <concurrency>",
        RuntimeConstants.ALLUXIO_JAR, MiniBenchmark.class.getCanonicalName()),
>>>>>>> 0743fa17
        "run a mini benchmark to write or read a file",
        OPTIONS, "", true);
  }

  private static final Options OPTIONS =
      new Options().addOption("help", false, "Show help for this test.")
          .addOption("type", true, "The operation type (either READ or WRITE).")
          .addOption("fileSize", true, "The file size (e.g. 1GB).")
          .addOption("iterations", true, "The number of iterations to run.")
          .addOption("concurrency", true, "The number of concurrent readers or writers.");

  private static boolean sHelp;
  private static OperationType sType;
  private static long sFileSize;
  private static int sIterations;
  private static int sConcurrency;

  /**
   * Parses the input args with a command line format, using
   * {@link org.apache.commons.cli.CommandLineParser}.
   *
   * @param args the input args
   * @return true if parsing succeeded
   */
  private static boolean parseInputArgs(String[] args) {
    CommandLineParser parser = new DefaultParser();
    CommandLine cmd;
    try {
      cmd = parser.parse(OPTIONS, args);
    } catch (ParseException e) {
      System.out.println("Failed to parse input args: " + e);
      return false;
    }
    sHelp = cmd.hasOption("help");
    sType = OperationType.valueOf(cmd.getOptionValue("type", "READ"));
    sFileSize = FormatUtils.parseSpaceSize(cmd.getOptionValue("fileSize", "1KB"));
    sIterations = Integer.parseInt(cmd.getOptionValue("iterations", "1"));
    sConcurrency = Integer.parseInt(cmd.getOptionValue("concurrency", "1"));

    return true;
  }

  /**
   * @param args there are no arguments needed
   * @throws Exception if error occurs during tests
   */
  public static void main(String[] args) throws Exception {
    if (!parseInputArgs(args)) {
      usage();
      System.exit(-1);
    }
    if (sHelp) {
      usage();
      System.exit(0);
    }

    CommonUtils.warmUpLoop();

    long start = System.nanoTime();

    for (int i = 0; i < sIterations; ++i) {
      final AtomicInteger count = new AtomicInteger(0);
      ExecutorService executorService = Executors.newFixedThreadPool(sConcurrency);
      for (int j = 0; j < sConcurrency; ++j) {
        switch (sType) {
          case READ:
            executorService.submit(new Runnable() {
              @Override
              public void run() {
                try {
                  readFile(count.addAndGet(1));
                } catch (Exception e) {
                  LOG.error("Failed to read file.", e);
                  System.exit(-1);
                }
              }
            });
            break;
          case WRITE:
            executorService.submit(new Runnable() {
              @Override
              public void run() {
                try {
                  writeFile(count.addAndGet(1));
                } catch (Exception e) {
                  LOG.error("Failed to write file.", e);
                  System.exit(-1);
                }
              }
            });
            break;
          default:
            throw new RuntimeException("Unsupported type.");
        }
      }
      executorService.shutdown();
      Preconditions.checkState(executorService.awaitTermination(1, TimeUnit.HOURS));
    }
    System.out.printf("Runtime: %f seconds.%n",
        (System.nanoTime() - start) * 1.0 / Constants.SECOND_NANO);
  }

  /**
   * Reads a file.
   *
   * @param count the count to determine the filename
   * @throws Exception if it fails to read
   */
  private static void readFile(int count) throws Exception {
    FileSystem fileSystem = FileSystem.Factory.get();
    byte[] buffer = new byte[(int) Math.min(sFileSize, 4 * Constants.MB)];

    try (FileInStream inStream = fileSystem.openFile(filename(count))) {
      while (inStream.read(buffer) != -1) {
      }
    }
  }

  /**
   * Writes a file.
   *
   * @param count the count to determine the filename
   * @throws Exception if it fails to write
   */
  private static void writeFile(int count) throws Exception {
    FileSystem fileSystem = FileSystem.Factory.get();
    byte[] buffer = new byte[(int) Math.min(sFileSize, 4 * Constants.MB)];
    Arrays.fill(buffer, (byte) 'a');
    AlluxioURI path = filename(count);

    if (fileSystem.exists(path)) {
      fileSystem.delete(path);
    }

    long bytesWritten = 0;
    try (FileOutStream outStream = fileSystem.createFile(path)) {
      while (bytesWritten < sFileSize) {
        outStream.write(buffer, 0, (int) Math.min(buffer.length, sFileSize - bytesWritten));
        bytesWritten += buffer.length;
      }
    }
  }

  private static AlluxioURI filename(int count) {
    return new AlluxioURI("/default_mini_benchmark_" + count);
  }
}<|MERGE_RESOLUTION|>--- conflicted
+++ resolved
@@ -31,10 +31,12 @@
 import org.slf4j.LoggerFactory;
 
 import java.util.Arrays;
+import java.util.concurrent.CyclicBarrier;
 import java.util.concurrent.ExecutorService;
 import java.util.concurrent.Executors;
 import java.util.concurrent.TimeUnit;
 import java.util.concurrent.atomic.AtomicInteger;
+import java.util.concurrent.atomic.AtomicLong;
 
 import javax.annotation.concurrent.ThreadSafe;
 
@@ -65,16 +67,10 @@
    * Prints the usage.
    */
   private static void usage() {
-<<<<<<< HEAD
-    new HelpFormatter().printHelp(
-        String.format("java -cp %s %s <[READ, WRITE]> <fileSize> <iterations>",
-            RuntimeConstants.ALLUXIO_JAR, MiniBenchmark.class.getCanonicalName()),
-=======
     new HelpFormatter().printHelp(String.format(
         "java -cp %s %s -type <[READ, WRITE]> -fileSize <fileSize> -iterations <iterations> "
             + "-concurrency <concurrency>",
         RuntimeConstants.ALLUXIO_JAR, MiniBenchmark.class.getCanonicalName()),
->>>>>>> 0743fa17
         "run a mini benchmark to write or read a file",
         OPTIONS, "", true);
   }
@@ -133,11 +129,11 @@
 
     CommonUtils.warmUpLoop();
 
-    long start = System.nanoTime();
-
     for (int i = 0; i < sIterations; ++i) {
       final AtomicInteger count = new AtomicInteger(0);
+      final CyclicBarrier barrier = new CyclicBarrier(sConcurrency);
       ExecutorService executorService = Executors.newFixedThreadPool(sConcurrency);
+      final AtomicLong runtime = new AtomicLong(0);
       for (int j = 0; j < sConcurrency; ++j) {
         switch (sType) {
           case READ:
@@ -145,7 +141,7 @@
               @Override
               public void run() {
                 try {
-                  readFile(count.addAndGet(1));
+                  readFile(barrier, runtime, count.addAndGet(1));
                 } catch (Exception e) {
                   LOG.error("Failed to read file.", e);
                   System.exit(-1);
@@ -158,7 +154,7 @@
               @Override
               public void run() {
                 try {
-                  writeFile(count.addAndGet(1));
+                  writeFile(barrier, runtime, count.addAndGet(1));
                 } catch (Exception e) {
                   LOG.error("Failed to write file.", e);
                   System.exit(-1);
@@ -172,9 +168,10 @@
       }
       executorService.shutdown();
       Preconditions.checkState(executorService.awaitTermination(1, TimeUnit.HOURS));
-    }
-    System.out.printf("Runtime: %f seconds.%n",
-        (System.nanoTime() - start) * 1.0 / Constants.SECOND_NANO);
+      double time = runtime.get() * 1.0 / sConcurrency / Constants.SECOND_NANO;
+      System.out.printf("Iteration: %d; Duration: %f seconds; Aggregated throughput: %f GB/second.%n",
+          i, time, sConcurrency * 1.0 * sFileSize / time / Constants.GB);
+    }
   }
 
   /**
@@ -183,14 +180,18 @@
    * @param count the count to determine the filename
    * @throws Exception if it fails to read
    */
-  private static void readFile(int count) throws Exception {
+  private static void readFile(CyclicBarrier barrier, AtomicLong runTime, int count)
+      throws Exception {
     FileSystem fileSystem = FileSystem.Factory.get();
     byte[] buffer = new byte[(int) Math.min(sFileSize, 4 * Constants.MB)];
 
+    barrier.await();
+    long startTime = System.nanoTime();
     try (FileInStream inStream = fileSystem.openFile(filename(count))) {
       while (inStream.read(buffer) != -1) {
       }
     }
+    runTime.addAndGet(System.nanoTime() - startTime);
   }
 
   /**
@@ -199,7 +200,8 @@
    * @param count the count to determine the filename
    * @throws Exception if it fails to write
    */
-  private static void writeFile(int count) throws Exception {
+  private static void writeFile(CyclicBarrier barrier, AtomicLong runtime, int count)
+      throws Exception {
     FileSystem fileSystem = FileSystem.Factory.get();
     byte[] buffer = new byte[(int) Math.min(sFileSize, 4 * Constants.MB)];
     Arrays.fill(buffer, (byte) 'a');
@@ -209,6 +211,8 @@
       fileSystem.delete(path);
     }
 
+    barrier.await();
+    long startTime = System.nanoTime();
     long bytesWritten = 0;
     try (FileOutStream outStream = fileSystem.createFile(path)) {
       while (bytesWritten < sFileSize) {
@@ -216,6 +220,7 @@
         bytesWritten += buffer.length;
       }
     }
+    runtime.addAndGet(System.nanoTime() - startTime);
   }
 
   private static AlluxioURI filename(int count) {
