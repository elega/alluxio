/*
 * The Alluxio Open Foundation licenses this work under the Apache License, version 2.0
 * (the "License"). You may not use this work except in compliance with the License, which is
 * available at www.apache.org/licenses/LICENSE-2.0
 *
 * This software is distributed on an "AS IS" basis, WITHOUT WARRANTIES OR CONDITIONS OF ANY KIND,
 * either express or implied, as more fully set forth in the License.
 *
 * See the NOTICE file distributed with this work for information regarding copyright ownership.
 */

package alluxio.client.block;

<<<<<<< HEAD
import alluxio.AbstractClient;
import alluxio.Configuration;
import alluxio.Constants;
import alluxio.PropertyKey;
=======
import alluxio.Client;
>>>>>>> ada278d1
import alluxio.exception.AlluxioException;
import alluxio.exception.ConnectionFailedException;
import alluxio.wire.LockBlockResult;
import alluxio.wire.WorkerNetAddress;
import alluxio.worker.ClientMetrics;

import java.io.IOException;
import java.net.InetSocketAddress;

/**
 * Interface for an Alluxio block worker client.
 */
public interface BlockWorkerClient extends Client {

  /**
   * @return the address of the worker
   */
  WorkerNetAddress getWorkerNetAddress();

  /**
   * Updates the latest block access time on the worker.
   *
   * @param blockId The id of the block
   * @throws ConnectionFailedException if network connection failed
   * @throws IOException if an I/O error occurs
   */
  void accessBlock(final long blockId) throws ConnectionFailedException, IOException;

  /**
   * Notifies the worker to checkpoint the file asynchronously.
   *
   * @param fileId The id of the file
   * @return true if success, false otherwise
   * @throws IOException if an I/O error occurs
   * @throws AlluxioException if an Alluxio error occurs
   */
  boolean asyncCheckpoint(final long fileId) throws IOException, AlluxioException;

  /**
   * Notifies the worker the block is cached.
   *
   * @param blockId The id of the block
   * @throws IOException if an I/O error occurs
   * @throws AlluxioException if an Alluxio error occurs
   */
  void cacheBlock(final long blockId) throws IOException, AlluxioException;

  /**
   * Notifies worker that the block has been cancelled.
   *
   * @param blockId The Id of the block to be cancelled
   * @throws IOException if an I/O error occurs
   * @throws AlluxioException if an Alluxio error occurs
   */
<<<<<<< HEAD
  public synchronized void cancelBlock(final long blockId) throws IOException, AlluxioException {
    retryRPC(new RpcCallableThrowsAlluxioTException<Void>() {
      @Override
      public Void call() throws AlluxioTException, TException {
        mClient.cancelBlock(mSessionId, blockId);
        return null;
      }
    });
  }

  @Override
  protected synchronized void beforeDisconnect() {
    // Heartbeat to send the client metrics.
    if (mHeartbeatExecutor != null) {
      mHeartbeatExecutor.heartbeat();
    }
  }

  @Override
  protected synchronized void afterDisconnect() {
    if (mHeartbeat != null) {
      mHeartbeat.cancel(true);
    }
  }

  @Override
  protected synchronized AlluxioService.Client getClient() {
    return mClient;
  }

  @Override
  protected String getServiceName() {
    return Constants.BLOCK_WORKER_CLIENT_SERVICE_NAME;
  }

  @Override
  protected long getServiceVersion() {
    return Constants.BLOCK_WORKER_CLIENT_SERVICE_VERSION;
  }

  /**
   * Opens the connection to the worker. And start the heartbeat thread.
   *
   * @throws IOException if a non-Alluxio exception occurs
   */
  private synchronized void connectOperation() throws IOException {
    if (!mConnected) {
      LOG.info("Connecting to {} worker @ {}", (mIsLocal ? "local" : "remote"), mAddress);

      TProtocol binaryProtocol =
          new TBinaryProtocol(mTransportProvider.getClientTransport(mAddress));
      mProtocol = new TMultiplexedProtocol(binaryProtocol, getServiceName());
      mClient = new BlockWorkerClientService.Client(mProtocol);

      try {
        mProtocol.getTransport().open();
      } catch (TTransportException e) {
        LOG.error(e.getMessage(), e);
        return;
      }
      mConnected = true;

      // only start the heartbeat thread if the connection is successful and if there is not
      // another heartbeat thread running
      if (mHeartbeat == null || mHeartbeat.isCancelled() || mHeartbeat.isDone()) {
        final int interval = Configuration.getInt(PropertyKey.USER_HEARTBEAT_INTERVAL_MS);
        mHeartbeat =
            mExecutorService.submit(new HeartbeatThread(HeartbeatContext.WORKER_CLIENT,
                mHeartbeatExecutor, interval));
      }
    }
  }
=======
  void cancelBlock(final long blockId) throws IOException, AlluxioException;
>>>>>>> ada278d1

  /**
   * Updates the session id of the client, starting a new session. The previous session's held
   * resources should have already been freed, and will be automatically freed after the timeout is
   * exceeded.
   *
   * @param newSessionId the new id that represents the new session
   */
  void createNewSession(long newSessionId);

  /**
   * @return the address of the worker's data server
   */
  InetSocketAddress getDataServerAddress();

  /**
   * @return the id of the session
   */
  long getSessionId();

  /**
   * @return true if the worker is local, false otherwise
   */
  boolean isLocal();

  /**
   * Locks the block, therefore, the worker will not evict the block from the memory until it is
   * unlocked.
   *
   * @param blockId The id of the block
   * @return the path of the block file locked
   * @throws IOException if a non-Alluxio exception occurs
   */
  LockBlockResult lockBlock(final long blockId) throws IOException;

  /**
   * Connects to the worker.
   *
   * @throws IOException if a non-Alluxio exception occurs
   */
  // TODO(jiezhou): Consider merging the connect logic in this method into the super class.
  void connect() throws IOException;

  /**
   * Promotes block back to the top StorageTier.
   *
   * @param blockId The id of the block that will be promoted
   * @return true if succeed, false otherwise
   * @throws IOException if an I/O error occurs
   * @throws AlluxioException if an Alluxio error occurs
   */
  boolean promoteBlock(final long blockId) throws IOException, AlluxioException;

  /**
   * Gets temporary path for the block from the worker.
   *
   * @param blockId The id of the block
   * @param initialBytes The initial size bytes allocated for the block
   * @return the temporary path of the block
   * @throws IOException if a non-Alluxio exception occurs
   */
  String requestBlockLocation(final long blockId, final long initialBytes) throws IOException;

  /**
   * Requests space for some block from worker.
   *
   * @param blockId The id of the block
   * @param requestBytes The requested space size, in bytes
   * @return true if space was successfully allocated, false if the worker is unable to allocate
   *         space due to space exhaustion
   * @throws IOException if an exception occurs
   */
  boolean requestSpace(final long blockId, final long requestBytes) throws IOException;

  /**
   * Unlocks the block.
   *
   * @param blockId The id of the block
   * @return true if success, false otherwise
   * @throws ConnectionFailedException if network connection failed
   * @throws IOException if an I/O error occurs
   */
  boolean unlockBlock(final long blockId) throws ConnectionFailedException, IOException;

  /**
   * Sends a session heartbeat to the worker. This renews the client's lease on resources such as
   * locks and temporary files and updates the worker's metrics.
   *
   * @throws ConnectionFailedException if network connection failed
   * @throws IOException if an I/O error occurs
   */
  void sessionHeartbeat() throws ConnectionFailedException, IOException;

  /**
   * Called only by {@link BlockWorkerClientHeartbeatExecutor}, encapsulates
   * {@link #sessionHeartbeat()} in order to cancel and cleanup the heartbeating thread in case of
   * failures.
   */
  void periodicHeartbeat();

  /**
   * Gets the client metrics of the worker.
   * @return the metrics of the worker
   */
  ClientMetrics getClientMetrics();
}<|MERGE_RESOLUTION|>--- conflicted
+++ resolved
@@ -11,14 +11,7 @@
 
 package alluxio.client.block;
 
-<<<<<<< HEAD
-import alluxio.AbstractClient;
-import alluxio.Configuration;
-import alluxio.Constants;
-import alluxio.PropertyKey;
-=======
 import alluxio.Client;
->>>>>>> ada278d1
 import alluxio.exception.AlluxioException;
 import alluxio.exception.ConnectionFailedException;
 import alluxio.wire.LockBlockResult;
@@ -73,82 +66,7 @@
    * @throws IOException if an I/O error occurs
    * @throws AlluxioException if an Alluxio error occurs
    */
-<<<<<<< HEAD
-  public synchronized void cancelBlock(final long blockId) throws IOException, AlluxioException {
-    retryRPC(new RpcCallableThrowsAlluxioTException<Void>() {
-      @Override
-      public Void call() throws AlluxioTException, TException {
-        mClient.cancelBlock(mSessionId, blockId);
-        return null;
-      }
-    });
-  }
-
-  @Override
-  protected synchronized void beforeDisconnect() {
-    // Heartbeat to send the client metrics.
-    if (mHeartbeatExecutor != null) {
-      mHeartbeatExecutor.heartbeat();
-    }
-  }
-
-  @Override
-  protected synchronized void afterDisconnect() {
-    if (mHeartbeat != null) {
-      mHeartbeat.cancel(true);
-    }
-  }
-
-  @Override
-  protected synchronized AlluxioService.Client getClient() {
-    return mClient;
-  }
-
-  @Override
-  protected String getServiceName() {
-    return Constants.BLOCK_WORKER_CLIENT_SERVICE_NAME;
-  }
-
-  @Override
-  protected long getServiceVersion() {
-    return Constants.BLOCK_WORKER_CLIENT_SERVICE_VERSION;
-  }
-
-  /**
-   * Opens the connection to the worker. And start the heartbeat thread.
-   *
-   * @throws IOException if a non-Alluxio exception occurs
-   */
-  private synchronized void connectOperation() throws IOException {
-    if (!mConnected) {
-      LOG.info("Connecting to {} worker @ {}", (mIsLocal ? "local" : "remote"), mAddress);
-
-      TProtocol binaryProtocol =
-          new TBinaryProtocol(mTransportProvider.getClientTransport(mAddress));
-      mProtocol = new TMultiplexedProtocol(binaryProtocol, getServiceName());
-      mClient = new BlockWorkerClientService.Client(mProtocol);
-
-      try {
-        mProtocol.getTransport().open();
-      } catch (TTransportException e) {
-        LOG.error(e.getMessage(), e);
-        return;
-      }
-      mConnected = true;
-
-      // only start the heartbeat thread if the connection is successful and if there is not
-      // another heartbeat thread running
-      if (mHeartbeat == null || mHeartbeat.isCancelled() || mHeartbeat.isDone()) {
-        final int interval = Configuration.getInt(PropertyKey.USER_HEARTBEAT_INTERVAL_MS);
-        mHeartbeat =
-            mExecutorService.submit(new HeartbeatThread(HeartbeatContext.WORKER_CLIENT,
-                mHeartbeatExecutor, interval));
-      }
-    }
-  }
-=======
   void cancelBlock(final long blockId) throws IOException, AlluxioException;
->>>>>>> ada278d1
 
   /**
    * Updates the session id of the client, starting a new session. The previous session's held
