/*
 * The Alluxio Open Foundation licenses this work under the Apache License, version 2.0
 * (the "License"). You may not use this work except in compliance with the License, which is
 * available at www.apache.org/licenses/LICENSE-2.0
 *
 * This software is distributed on an "AS IS" basis, WITHOUT WARRANTIES OR CONDITIONS OF ANY KIND,
 * either express or implied, as more fully set forth in the License.
 *
 * See the NOTICE file distributed with this work for information regarding copyright ownership.
 */

package alluxio.client.block.stream;

import alluxio.Configuration;
import alluxio.PropertyKey;
import alluxio.Seekable;
import alluxio.client.BoundedStream;
import alluxio.client.Locatable;
import alluxio.client.PositionedReadable;
import alluxio.client.block.AlluxioBlockStore;
import alluxio.client.block.BlockWorkerClient;
import alluxio.client.block.options.LockBlockOptions;
import alluxio.client.file.FileSystemContext;
import alluxio.client.file.options.InStreamOptions;
import alluxio.client.netty.NettyClient;
import alluxio.client.resource.LockBlockResource;
import alluxio.proto.dataserver.Protocol;
import alluxio.util.CommonUtils;
import alluxio.util.network.NetworkAddressUtils;
import alluxio.wire.LockBlockResult;
import alluxio.wire.WorkerNetAddress;

import com.google.common.base.Preconditions;
import com.google.common.io.Closer;
import io.netty.channel.unix.DomainSocketAddress;

import java.io.FilterInputStream;
import java.io.IOException;
import java.io.InputStream;
import java.net.InetSocketAddress;
import java.net.SocketAddress;

import javax.annotation.concurrent.NotThreadSafe;

/**
 * Provides a stream API to read a block from Alluxio. An instance extending this class can be
 * obtained by calling {@link AlluxioBlockStore#getInStream}. Multiple
 * {@link BlockInStream}s can be opened for a block.
 *
 * This class provides the same methods as a Java {@link InputStream} with additional methods from
 * Alluxio Stream interfaces.
 *
 * Block lock ownership:
 * The read lock of the block is acquired when the stream is created and released when the
 * stream is closed.
 */
@NotThreadSafe
public class BlockInStream extends FilterInputStream implements BoundedStream, Seekable,
    PositionedReadable, Locatable {
  /** Helper to manage closeables. */
  private final Closer mCloser;
  private final BlockWorkerClient mBlockWorkerClient;
  private final boolean mLocal;
  private final PacketInStream mInputStream;

  /**
   * Creates an instance of local {@link BlockInStream} that reads from local worker.
   *
   * @param blockId the block ID
   * @param blockSize the block size
   * @param workerNetAddress the worker network address
   * @param context the file system context
   * @param options the options
   * @return the {@link BlockInStream} created
   */
  // TODO(peis): Use options idiom (ALLUXIO-2579).
  public static BlockInStream createLocalBlockInStream(long blockId, long blockSize,
      WorkerNetAddress workerNetAddress, FileSystemContext context, InStreamOptions options) {
    Closer closer = Closer.create();
    try {
      BlockWorkerClient blockWorkerClient =
          closer.register(context.createBlockWorkerClient(workerNetAddress));
      LockBlockResource lockBlockResource =
          closer.register(blockWorkerClient.lockBlock(blockId, LockBlockOptions.defaults()));
      PacketInStream inStream = closer.register(PacketInStream
          .createLocalPacketInStream(lockBlockResource.getResult().getBlockPath(), blockId,
              blockSize));
      blockWorkerClient.accessBlock(blockId);
      return new BlockInStream(inStream, blockWorkerClient, closer, options);
    } catch (RuntimeException e) {
      CommonUtils.closeQuietly(closer);
      throw e;
    }
  }

  /**
   * Creates an instance of remote {@link BlockInStream} that reads from a remote worker.
   *
   * @param blockId the block ID
   * @param blockSize the block size
   * @param workerNetAddress the worker network address
   * @param context the file system context
   * @param options the options
   * @return the {@link BlockInStream} created
   */
  // TODO(peis): Use options idiom (ALLUXIO-2579).
<<<<<<< HEAD
  public static BlockInStream createNettyBlockInStream(long blockId, long blockSize,
      WorkerNetAddress workerNetAddress, FileSystemContext context, InStreamOptions options)
      throws IOException {
=======
  public static BlockInStream createRemoteBlockInStream(long blockId, long blockSize,
      WorkerNetAddress workerNetAddress, FileSystemContext context, InStreamOptions options) {
>>>>>>> 0f7dc43c
    Closer closer = Closer.create();
    try {
      BlockWorkerClient blockWorkerClient =
          closer.register(context.createBlockWorkerClient(workerNetAddress));
      LockBlockResource lockBlockResource =
          closer.register(blockWorkerClient.lockBlock(blockId, LockBlockOptions.defaults()));
      SocketAddress address;
      if (NettyClient.isDomainSocketSupported(workerNetAddress)) {
        address = new DomainSocketAddress(workerNetAddress.getDomainSocketPath());
      } else {
        address = blockWorkerClient.getDataServerAddress();
      }
      PacketInStream inStream = closer.register(PacketInStream
          .createNettyPacketInStream(context, address, blockId,
              lockBlockResource.getResult().getLockId(), blockWorkerClient.getSessionId(),
              blockSize, false, Protocol.RequestType.ALLUXIO_BLOCK));
      return new BlockInStream(inStream, blockWorkerClient, closer, options);
    } catch (RuntimeException e) {
      CommonUtils.closeQuietly(closer);
      throw e;
    }
  }

  /**
   * Creates an instance of {@link BlockInStream}.
   *
   * This method keeps polling the block worker until the block is cached to Alluxio or
   * it successfully acquires a UFS read token with a timeout.
   * (1) If the block is cached to Alluxio after polling, it returns {@link BlockInStream}
   *     to read the block from Alluxio storage.
   * (2) If a UFS read token is acquired after polling, it returns {@link BlockInStream}
   *     to read the block from an Alluxio worker that reads the block from UFS.
   * (3) If the polling times out, an {@link IOException} with cause
   *     {@link alluxio.exception.UfsBlockAccessTokenUnavailableException} is thrown.
   *
   * @param context the file system context
   * @param ufsPath the UFS path
   * @param blockId the block ID
   * @param blockSize the block size
   * @param blockStart the position at which the block starts in the file
   * @param workerNetAddress the worker network address
   * @param options the options
   * @return the {@link BlockInStream} created
   */
  // TODO(peis): Use options idiom (ALLUXIO-2579).
  public static BlockInStream createUfsBlockInStream(FileSystemContext context, String ufsPath,
      long blockId, long blockSize, long blockStart,
      WorkerNetAddress workerNetAddress, InStreamOptions options) {
    Closer closer = Closer.create();
    try {
      BlockWorkerClient blockWorkerClient =
          closer.register(context.createBlockWorkerClient(workerNetAddress));
      LockBlockOptions lockBlockOptions =
          LockBlockOptions.defaults().setUfsPath(ufsPath).setOffset(blockStart)
              .setBlockSize(blockSize).setMaxUfsReadConcurrency(options.getMaxUfsReadConcurrency());

      LockBlockResult lockBlockResult =
          closer.register(blockWorkerClient.lockUfsBlock(blockId, lockBlockOptions)).getResult();
      PacketInStream inStream;
      SocketAddress address;
      if (NettyClient.isDomainSocketSupported(workerNetAddress)) {
        address = new DomainSocketAddress(workerNetAddress.getDomainSocketPath());
      } else {
        address = blockWorkerClient.getDataServerAddress();
      }
      if (lockBlockResult.getLockBlockStatus().blockInAlluxio()) {
        boolean local = blockWorkerClient.getDataServerAddress().getHostName()
            .equals(NetworkAddressUtils.getClientHostName());
        if (local && Configuration.getBoolean(PropertyKey.USER_SHORT_CIRCUIT_ENABLED)
            && !NettyClient.isDomainSocketSupported(workerNetAddress)) {
          inStream = closer.register(PacketInStream
              .createLocalPacketInStream(lockBlockResult.getBlockPath(), blockId, blockSize));
        } else {
          inStream = closer.register(PacketInStream
              .createNettyPacketInStream(context, address, blockId, lockBlockResult.getLockId(),
                  blockWorkerClient.getSessionId(), blockSize, false,
                  Protocol.RequestType.ALLUXIO_BLOCK));
        }
        blockWorkerClient.accessBlock(blockId);
      } else {
        Preconditions.checkState(lockBlockResult.getLockBlockStatus().ufsTokenAcquired());
        inStream = closer.register(PacketInStream
            .createNettyPacketInStream(context, address, blockId, lockBlockResult.getLockId(),
                blockWorkerClient.getSessionId(), blockSize,
                !options.getAlluxioStorageType().isStore(), Protocol.RequestType.UFS_BLOCK));
      }
      return new BlockInStream(inStream, blockWorkerClient, closer, options);
    } catch (RuntimeException e) {
      CommonUtils.closeQuietly(closer);
      throw e;
    }
  }

  @Override
  public void close() {
    CommonUtils.close(mCloser);
  }

  @Override
  public long remaining() {
    return mInputStream.remaining();
  }

  @Override
  public void seek(long pos) {
    mInputStream.seek(pos);
  }

  @Override
  public int positionedRead(long pos, byte[] b, int off, int len) {
    return mInputStream.positionedRead(pos, b, off, len);
  }

  @Override
  public InetSocketAddress location() {
    return mBlockWorkerClient.getDataServerAddress();
  }

  @Override
  public boolean isLocal() {
    return mLocal;
  }

  /**
   * @return whether this stream is reading directly from a local file
   */
  public boolean isShortCircuit() {
    return mInputStream.isShortCircuit();
  }

  /**
   * Creates an instance of {@link BlockInStream}.
   *
   * @param inputStream the packet inputstream
   * @param blockWorkerClient the block worker client
   * @param closer the closer registered with closable resources open so far
   * @param options the options
   */
  protected BlockInStream(PacketInStream inputStream, BlockWorkerClient blockWorkerClient,
      Closer closer, InStreamOptions options) {
    super(inputStream);

    mInputStream = inputStream;
    mBlockWorkerClient = blockWorkerClient;

    mCloser = closer;
    mCloser.register(mInputStream);
    mLocal = blockWorkerClient.getDataServerAddress().getHostName()
        .equals(NetworkAddressUtils.getClientHostName());
  }
}<|MERGE_RESOLUTION|>--- conflicted
+++ resolved
@@ -104,14 +104,8 @@
    * @return the {@link BlockInStream} created
    */
   // TODO(peis): Use options idiom (ALLUXIO-2579).
-<<<<<<< HEAD
   public static BlockInStream createNettyBlockInStream(long blockId, long blockSize,
-      WorkerNetAddress workerNetAddress, FileSystemContext context, InStreamOptions options)
-      throws IOException {
-=======
-  public static BlockInStream createRemoteBlockInStream(long blockId, long blockSize,
       WorkerNetAddress workerNetAddress, FileSystemContext context, InStreamOptions options) {
->>>>>>> 0f7dc43c
     Closer closer = Closer.create();
     try {
       BlockWorkerClient blockWorkerClient =
