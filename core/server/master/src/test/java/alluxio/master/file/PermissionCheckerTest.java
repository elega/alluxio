--- conflicted
+++ resolved
@@ -173,11 +173,7 @@
     JournalFactory factory =
         new Journal.Factory(new URI(sTestFolder.newFolder().getAbsolutePath()));
 
-<<<<<<< HEAD
-    BlockMaster blockMaster = new BlockMasterFactory().create(registry, factory);
-=======
     BlockMaster blockMaster = new BlockMasterFactory().create(sRegistry, factory);
->>>>>>> 49f443be
     InodeDirectoryIdGenerator directoryIdGenerator = new InodeDirectoryIdGenerator(blockMaster);
     MountTable mountTable = new MountTable();
     sTree = new InodeTree(blockMaster, directoryIdGenerator, mountTable);
