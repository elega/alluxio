/*
 * The Alluxio Open Foundation licenses this work under the Apache License, version 2.0
 * (the "License"). You may not use this work except in compliance with the License, which is
 * available at www.apache.org/licenses/LICENSE-2.0
 *
 * This software is distributed on an "AS IS" basis, WITHOUT WARRANTIES OR CONDITIONS OF ANY KIND,
 * either express or implied, as more fully set forth in the License.
 *
 * See the NOTICE file distributed with this work for information regarding copyright ownership.
 */

package alluxio.master.block;

import alluxio.Constants;
<<<<<<< HEAD
import alluxio.clock.Clock;
import alluxio.clock.SystemClock;
=======
>>>>>>> 49f443be
import alluxio.master.MasterFactory;
import alluxio.master.MasterRegistry;
import alluxio.master.journal.JournalFactory;
import alluxio.util.executor.ExecutorServiceFactories;
import alluxio.util.executor.ExecutorServiceFactory;

import com.google.common.base.Preconditions;
import org.slf4j.Logger;
import org.slf4j.LoggerFactory;

import javax.annotation.concurrent.ThreadSafe;

/**
 * Factory to create a {@link BlockMaster} instance.
 */
@ThreadSafe
public final class BlockMasterFactory implements MasterFactory {
  private static final Logger LOG = LoggerFactory.getLogger(BlockMasterFactory.class);

  /**
   * Constructs a new {@link BlockMasterFactory}.
   */
  public BlockMasterFactory() {}

  @Override
  public boolean isEnabled() {
    return true;
  }

  @Override
  public String getName() {
    return Constants.BLOCK_MASTER_NAME;
  }

  @Override
  public BlockMaster create(MasterRegistry registry, JournalFactory journalFactory) {
    Preconditions.checkArgument(journalFactory != null, "journal factory may not be null");
    LOG.info("Creating {} ", BlockMaster.class.getName());
<<<<<<< HEAD
    return new DefaultBlockMaster(registry, journalFactory, new SystemClock(),
        ExecutorServiceFactories
            .fixedThreadPoolExecutorServiceFactory(Constants.BLOCK_MASTER_NAME, 2));
  }

  /**
   * Creates a new instance of {@link BlockMaster} with clock and executor service factory.
   *
   * @param registry the master registry
   * @param journalFactory the factory for the journal to use for tracking master operations
   * @param clock the clock to use for determining the time
   * @param executorServiceFactory a factory for creating the executor service to use for running
   *        maintenance threads
   * @return a new {@link BlockMaster} instance or null if the master is not enabled
   **/
  public BlockMaster create(MasterRegistry registry, JournalFactory journalFactory, Clock clock,
      ExecutorServiceFactory executorServiceFactory) {
    Preconditions.checkArgument(journalFactory != null, "journal factory may not be null");
    LOG.info("Creating {} ", BlockMaster.class.getName());
    return new DefaultBlockMaster(registry, journalFactory, clock, executorServiceFactory);
=======
    BlockMaster master = new BlockMaster(journalFactory);
    registry.add(BlockMaster.class, master);
    return master;
>>>>>>> 49f443be
  }
}<|MERGE_RESOLUTION|>--- conflicted
+++ resolved
@@ -12,16 +12,9 @@
 package alluxio.master.block;
 
 import alluxio.Constants;
-<<<<<<< HEAD
-import alluxio.clock.Clock;
-import alluxio.clock.SystemClock;
-=======
->>>>>>> 49f443be
 import alluxio.master.MasterFactory;
 import alluxio.master.MasterRegistry;
 import alluxio.master.journal.JournalFactory;
-import alluxio.util.executor.ExecutorServiceFactories;
-import alluxio.util.executor.ExecutorServiceFactory;
 
 import com.google.common.base.Preconditions;
 import org.slf4j.Logger;
@@ -55,31 +48,8 @@
   public BlockMaster create(MasterRegistry registry, JournalFactory journalFactory) {
     Preconditions.checkArgument(journalFactory != null, "journal factory may not be null");
     LOG.info("Creating {} ", BlockMaster.class.getName());
-<<<<<<< HEAD
-    return new DefaultBlockMaster(registry, journalFactory, new SystemClock(),
-        ExecutorServiceFactories
-            .fixedThreadPoolExecutorServiceFactory(Constants.BLOCK_MASTER_NAME, 2));
-  }
-
-  /**
-   * Creates a new instance of {@link BlockMaster} with clock and executor service factory.
-   *
-   * @param registry the master registry
-   * @param journalFactory the factory for the journal to use for tracking master operations
-   * @param clock the clock to use for determining the time
-   * @param executorServiceFactory a factory for creating the executor service to use for running
-   *        maintenance threads
-   * @return a new {@link BlockMaster} instance or null if the master is not enabled
-   **/
-  public BlockMaster create(MasterRegistry registry, JournalFactory journalFactory, Clock clock,
-      ExecutorServiceFactory executorServiceFactory) {
-    Preconditions.checkArgument(journalFactory != null, "journal factory may not be null");
-    LOG.info("Creating {} ", BlockMaster.class.getName());
-    return new DefaultBlockMaster(registry, journalFactory, clock, executorServiceFactory);
-=======
     BlockMaster master = new BlockMaster(journalFactory);
     registry.add(BlockMaster.class, master);
     return master;
->>>>>>> 49f443be
   }
 }