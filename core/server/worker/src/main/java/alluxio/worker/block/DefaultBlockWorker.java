--- conflicted
+++ resolved
@@ -229,16 +229,12 @@
    * Stops the block worker. This method should only be called to terminate the worker.
    */
   @Override
-<<<<<<< HEAD
-  public void stop() throws IOException {
+  public void stop() {
     // Steps to shutdown:
     // 1. Gracefully shutting down the runnables running in the executors.
     // 2. Shutdown the executors.
     // 3. Shutdown the clients. This needs to happen after the executors is shutdown because
     //    runnables running in the executors might be using the clients.
-=======
-  public void stop() {
->>>>>>> 1147baee
     mSessionCleaner.stop();
     // The executor shutdown needs to be done in a loop with retry because the interrupt
     // signal can sometimes be ignored.
