--- conflicted
+++ resolved
@@ -49,13 +49,8 @@
   public void before() throws Exception {
     super.before();
 
-<<<<<<< HEAD
-    mUfsRoot = PathUtils.concatPath(Configuration.get(PropertyKey.UNDERFS_ADDRESS));
+    mUfsRoot = PathUtils.concatPath(Configuration.get(PropertyKey.MASTER_MOUNT_TABLE_ROOT_UFS));
     mUfs = UnderFileSystem.Factory.create(mUfsRoot);
-=======
-    mUfsRoot = PathUtils.concatPath(Configuration.get(PropertyKey.MASTER_MOUNT_TABLE_ROOT_UFS));
-    mUfs = UnderFileSystem.Factory.get(mUfsRoot);
->>>>>>> 7cc7a1a2
 
     mMountedUfsRoot = mTempFolder.getRoot().getAbsolutePath();
     mFileSystem.mount(new AlluxioURI(MOUNT_PATH), new AlluxioURI(mMountedUfsRoot));
