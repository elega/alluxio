/*
 * The Alluxio Open Foundation licenses this work under the Apache License, version 2.0
 * (the "License"). You may not use this work except in compliance with the License, which is
 * available at www.apache.org/licenses/LICENSE-2.0
 *
 * This software is distributed on an "AS IS" basis, WITHOUT WARRANTIES OR CONDITIONS OF ANY KIND,
 * either express or implied, as more fully set forth in the License.
 *
 * See the NOTICE file distributed with this work for information regarding copyright ownership.
 */

package alluxio.master;

import alluxio.AlluxioURI;
import alluxio.Configuration;
import alluxio.Constants;
import alluxio.LocalAlluxioClusterResource;
import alluxio.client.WriteType;
import alluxio.client.file.FileOutStream;
import alluxio.client.file.FileSystem;
import alluxio.client.file.URIStatus;
import alluxio.client.file.options.CreateDirectoryOptions;
import alluxio.client.file.options.CreateFileOptions;
import alluxio.client.file.options.DeleteOptions;
import alluxio.client.file.options.SetAttributeOptions;
import alluxio.exception.AccessControlException;
import alluxio.exception.FileDoesNotExistException;
import alluxio.exception.InvalidPathException;
import alluxio.master.file.FileSystemMaster;
import alluxio.master.journal.Journal;
import alluxio.master.journal.JournalWriter;
import alluxio.master.journal.ReadWriteJournal;
import alluxio.security.authentication.AuthenticatedClientUser;
import alluxio.security.group.GroupMappingService;
import alluxio.underfs.UnderFileSystem;
import alluxio.util.IdUtils;
import alluxio.util.io.PathUtils;
import alluxio.wire.FileInfo;

import com.google.common.collect.Lists;
import org.junit.Assert;
import org.junit.Before;
import org.junit.Rule;
import org.junit.Test;

import java.io.IOException;
import java.util.ArrayList;
import java.util.HashMap;
import java.util.List;
import java.util.Map;

/**
 * Test master journal, including checkpoint and entry log. Most tests will test entry log first,
 * followed by the checkpoint.
 */
public class JournalIntegrationTest {
  @Rule
  public LocalAlluxioClusterResource mLocalAlluxioClusterResource =
      new LocalAlluxioClusterResource(Constants.GB, Constants.GB,
          Constants.MASTER_JOURNAL_LOG_SIZE_BYTES_MAX, Integer.toString(Constants.KB));

  private LocalAlluxioCluster mLocalAlluxioCluster = null;
  private FileSystem mFileSystem = null;
  private AlluxioURI mRootUri = new AlluxioURI(AlluxioURI.SEPARATOR);

  /**
   * Tests adding a block.
   */
  @Test
  public void addBlockTest() throws Exception {
    AlluxioURI uri = new AlluxioURI("/xyz");
    CreateFileOptions options = CreateFileOptions.defaults().setBlockSizeBytes(64);
    FileOutStream os = mFileSystem.createFile(uri, options);
    for (int k = 0; k < 1000; k++) {
      os.write(k);
    }
    os.close();
    URIStatus status = mFileSystem.getStatus(uri);
    mLocalAlluxioCluster.stopFS();
    addBlockTestUtil(status);
  }

  private FileSystemMaster createFsMasterFromJournal() throws IOException {
    return MasterTestUtils.createFileSystemMasterFromJournal();
  }

  private void deleteFsMasterJournalLogs() throws IOException {
    String journalFolder = mLocalAlluxioCluster.getMaster().getJournalFolder();
    Journal journal = new ReadWriteJournal(
        PathUtils.concatPath(journalFolder, Constants.FILE_SYSTEM_MASTER_NAME));
    UnderFileSystem.get(journalFolder).delete(journal.getCurrentLogFilePath(),
        true);
  }

  private void addBlockTestUtil(URIStatus status)
      throws AccessControlException, IOException, InvalidPathException, FileDoesNotExistException {
    FileSystemMaster fsMaster = createFsMasterFromJournal();

    long rootId = fsMaster.getFileId(mRootUri);
    Assert.assertTrue(rootId != IdUtils.INVALID_FILE_ID);
    Assert.assertEquals(1, fsMaster.getFileInfoList(mRootUri, false).size());
    long xyzId = fsMaster.getFileId(new AlluxioURI("/xyz"));
    Assert.assertTrue(xyzId != IdUtils.INVALID_FILE_ID);
    FileInfo fsMasterInfo = fsMaster.getFileInfo(xyzId);
    Assert.assertEquals(0, fsMaster.getFileInfo(xyzId).getInMemoryPercentage());
    Assert.assertEquals(status.getBlockIds(), fsMasterInfo.getBlockIds());
    Assert.assertEquals(status.getBlockSizeBytes(), fsMasterInfo.getBlockSizeBytes());
    Assert.assertEquals(status.getLength(), fsMasterInfo.getLength());
    fsMaster.stop();
  }

  /**
   * Tests flushing the journal multiple times, without writing any data.
   */
  @Test
  public void multipleFlushTest() throws Exception {
    // Set the max log size to 0 to force a flush to write a new file.
    String existingMax = Configuration.get(Constants.MASTER_JOURNAL_LOG_SIZE_BYTES_MAX);
    Configuration.set(Constants.MASTER_JOURNAL_LOG_SIZE_BYTES_MAX, "0");
    try {
      String journalFolder = mLocalAlluxioCluster.getMaster().getJournalFolder();
      ReadWriteJournal journal = new ReadWriteJournal(
          PathUtils.concatPath(journalFolder, Constants.FILE_SYSTEM_MASTER_NAME));
      JournalWriter writer = journal.getNewWriter();
      writer.getCheckpointOutputStream(0).close();
      // Flush multiple times, without writing to the log.
      writer.getEntryOutputStream().flush();
      writer.getEntryOutputStream().flush();
      writer.getEntryOutputStream().flush();
      String[] paths = UnderFileSystem.get(journalFolder)
          .list(journal.getCompletedDirectory());
      // Make sure no new empty files were created.
      Assert.assertTrue(paths == null || paths.length == 0);
    } finally {
      // Reset the max log size.
      Configuration.set(Constants.MASTER_JOURNAL_LOG_SIZE_BYTES_MAX, existingMax);
    }
  }

  /**
   * Tests loading metadata.
   */
  @Test
  public void loadMetadataTest() throws Exception {
    String ufsRoot = PathUtils.concatPath(Configuration.get(Constants.UNDERFS_ADDRESS));
    UnderFileSystem ufs = UnderFileSystem.get(ufsRoot);
    ufs.create(ufsRoot + "/xyz");
    mFileSystem.loadMetadata(new AlluxioURI("/xyz"));
    URIStatus status = mFileSystem.getStatus(new AlluxioURI("/xyz"));
    mLocalAlluxioCluster.stopFS();
    loadMetadataTestUtil(status);
    deleteFsMasterJournalLogs();
    loadMetadataTestUtil(status);
  }

  private void loadMetadataTestUtil(URIStatus status)
      throws AccessControlException, IOException, InvalidPathException, FileDoesNotExistException {
    FileSystemMaster fsMaster = createFsMasterFromJournal();

    long rootId = fsMaster.getFileId(mRootUri);
    Assert.assertTrue(rootId != IdUtils.INVALID_FILE_ID);
    Assert.assertEquals(1, fsMaster.getFileInfoList(mRootUri, false).size());
    Assert.assertTrue(fsMaster.getFileId(new AlluxioURI("/xyz")) != IdUtils.INVALID_FILE_ID);
    FileInfo fsMasterInfo = fsMaster.getFileInfo(fsMaster.getFileId(new AlluxioURI("/xyz")));
    Assert.assertEquals(status, new URIStatus(fsMasterInfo));
    fsMaster.stop();
  }

  @Before
  public final void before() throws Exception {
    mLocalAlluxioCluster = mLocalAlluxioClusterResource.get();
    mFileSystem = mLocalAlluxioCluster.getClient();
  }

  /**
   * Tests completed edit log deletion.
   */
  @Test
  public void completedEditLogDeletionTest() throws Exception {
    for (int i = 0; i < 124; i++) {
      mFileSystem.createFile(new AlluxioURI("/a" + i),
          CreateFileOptions.defaults().setBlockSizeBytes((i + 10) / 10 * 64)).close();
    }
    mLocalAlluxioCluster.stopFS();

    String journalFolder =
        FileSystemMaster.getJournalDirectory(mLocalAlluxioCluster.getMaster().getJournalFolder());
    Journal journal = new ReadWriteJournal(journalFolder);
    String completedPath = journal.getCompletedDirectory();
    Assert.assertTrue(UnderFileSystem.get(completedPath).list(completedPath).length > 1);
    multiEditLogTestUtil();
    Assert.assertTrue(UnderFileSystem.get(completedPath).list(completedPath).length <= 1);
    multiEditLogTestUtil();
  }

  /**
   * Tests file and directory creation and deletion.
   */
  @Test
  public void deleteTest() throws Exception {
    CreateDirectoryOptions recMkdir = CreateDirectoryOptions.defaults().setRecursive(true);
    DeleteOptions recDelete = DeleteOptions.defaults().setRecursive(true);
    for (int i = 0; i < 10; i++) {
      String dirPath = "/i" + i;
      mFileSystem.createDirectory(new AlluxioURI(dirPath), recMkdir);
      for (int j = 0; j < 10; j++) {
        CreateFileOptions option = CreateFileOptions.defaults().setBlockSizeBytes((i + j + 1) * 64);
        String filePath = dirPath + "/j" + j;
        mFileSystem.createFile(new AlluxioURI(filePath), option).close();
        if (j >= 5) {
          mFileSystem.delete(new AlluxioURI(filePath), recDelete);
        }
      }
      if (i >= 5) {
        mFileSystem.delete(new AlluxioURI(dirPath), recDelete);
      }
    }
    mLocalAlluxioCluster.stopFS();
    deleteTestUtil();
    deleteFsMasterJournalLogs();
    deleteTestUtil();
  }

  private void deleteTestUtil() throws Exception {
    FileSystemMaster fsMaster = createFsMasterFromJournal();
    long rootId = fsMaster.getFileId(mRootUri);
    Assert.assertTrue(rootId != IdUtils.INVALID_FILE_ID);
    Assert.assertEquals(5, fsMaster.getFileInfoList(mRootUri, false).size());
    for (int i = 0; i < 5; i++) {
      for (int j = 0; j < 5; j++) {
        Assert.assertTrue(
            fsMaster.getFileId(new AlluxioURI("/i" + i + "/j" + j)) != IdUtils.INVALID_FILE_ID);
      }
    }
    fsMaster.stop();
  }

  @Test
  public void emptyImageTest() throws Exception {
    mLocalAlluxioCluster.stopFS();
    FileSystemMaster fsMaster = createFsMasterFromJournal();
    long rootId = fsMaster.getFileId(mRootUri);
    Assert.assertTrue(rootId != IdUtils.INVALID_FILE_ID);
    Assert.assertEquals(0, fsMaster.getFileInfoList(mRootUri, false).size());
    fsMaster.stop();
  }

  /**
   * Tests file and directory creation.
   */
  @Test
  public void fileDirectoryTest() throws Exception {
    for (int i = 0; i < 10; i++) {
      mFileSystem.createDirectory(new AlluxioURI("/i" + i));
      for (int j = 0; j < 10; j++) {
        CreateFileOptions option = CreateFileOptions.defaults().setBlockSizeBytes((i + j + 1) * 64);
        mFileSystem.createFile(new AlluxioURI("/i" + i + "/j" + j), option).close();
      }
    }
    mLocalAlluxioCluster.stopFS();
    fileDirectoryTestUtil();
    deleteFsMasterJournalLogs();
    fileDirectoryTestUtil();
  }

  private void fileDirectoryTestUtil() throws Exception {
    FileSystemMaster fsMaster = createFsMasterFromJournal();
    long rootId = fsMaster.getFileId(mRootUri);
    Assert.assertTrue(rootId != IdUtils.INVALID_FILE_ID);
    Assert.assertEquals(10, fsMaster.getFileInfoList(mRootUri, false).size());
    for (int i = 0; i < 10; i++) {
      for (int j = 0; j < 10; j++) {
        Assert.assertTrue(
            fsMaster.getFileId(new AlluxioURI("/i" + i + "/j" + j)) != IdUtils.INVALID_FILE_ID);
      }
    }
    fsMaster.stop();
  }

  /**
   * Tests file creation.
   */
  @Test
  public void fileTest() throws Exception {
    CreateFileOptions option = CreateFileOptions.defaults().setBlockSizeBytes(64);
    AlluxioURI filePath = new AlluxioURI("/xyz");
    mFileSystem.createFile(filePath, option).close();
    URIStatus status = mFileSystem.getStatus(filePath);
    mLocalAlluxioCluster.stopFS();
    fileTestUtil(status);
    deleteFsMasterJournalLogs();
    fileTestUtil(status);
  }

  private void fileTestUtil(URIStatus status)
      throws AccessControlException, IOException, InvalidPathException, FileDoesNotExistException {
    FileSystemMaster fsMaster = createFsMasterFromJournal();
    long rootId = fsMaster.getFileId(mRootUri);
    Assert.assertTrue(rootId != IdUtils.INVALID_FILE_ID);
    Assert.assertEquals(1, fsMaster.getFileInfoList(mRootUri, false).size());
    long fileId = fsMaster.getFileId(new AlluxioURI("/xyz"));
    Assert.assertTrue(fileId != IdUtils.INVALID_FILE_ID);
    Assert.assertEquals(status, new URIStatus(fsMaster.getFileInfo(fileId)));
    fsMaster.stop();
  }

  /**
   * Tests journalling of inodes being pinned.
   */
  @Test
  public void pinTest() throws Exception {
    SetAttributeOptions setPinned = SetAttributeOptions.defaults().setPinned(true);
    SetAttributeOptions setUnpinned = SetAttributeOptions.defaults().setPinned(false);
    AlluxioURI dirUri = new AlluxioURI("/myFolder");
    mFileSystem.createDirectory(dirUri);
    mFileSystem.setAttribute(dirUri, setPinned);

    AlluxioURI file0Path = new AlluxioURI("/myFolder/file0");
    CreateFileOptions op = CreateFileOptions.defaults().setBlockSizeBytes(64);
    mFileSystem.createFile(file0Path, op).close();
    mFileSystem.setAttribute(file0Path, setUnpinned);

    AlluxioURI file1Path = new AlluxioURI("/myFolder/file1");
    mFileSystem.createFile(file1Path, op).close();

    URIStatus directoryStatus = mFileSystem.getStatus(dirUri);
    URIStatus file0Status = mFileSystem.getStatus(file0Path);
    URIStatus file1Status = mFileSystem.getStatus(file1Path);

    mLocalAlluxioCluster.stopFS();

    pinTestUtil(directoryStatus, file0Status, file1Status);
    deleteFsMasterJournalLogs();
    pinTestUtil(directoryStatus, file0Status, file1Status);
  }

  private void pinTestUtil(URIStatus directory, URIStatus file0, URIStatus file1)
      throws AccessControlException, IOException, InvalidPathException, FileDoesNotExistException {
    FileSystemMaster fsMaster = createFsMasterFromJournal();

    FileInfo info = fsMaster.getFileInfo(fsMaster.getFileId(new AlluxioURI("/myFolder")));
    Assert.assertEquals(directory, new URIStatus(info));
    Assert.assertTrue(info.isPinned());

    info = fsMaster.getFileInfo(fsMaster.getFileId(new AlluxioURI("/myFolder/file0")));
    Assert.assertEquals(file0, new URIStatus(info));
    Assert.assertFalse(info.isPinned());

    info = fsMaster.getFileInfo(fsMaster.getFileId(new AlluxioURI("/myFolder/file1")));
    Assert.assertEquals(file1, new URIStatus(info));
    Assert.assertTrue(info.isPinned());

    fsMaster.stop();
  }

  /**
   * Tests directory creation.
   */
  @Test
  public void directoryTest() throws Exception {
    AlluxioURI directoryPath = new AlluxioURI("/xyz");
    mFileSystem.createDirectory(directoryPath);
    URIStatus status = mFileSystem.getStatus(directoryPath);
    mLocalAlluxioCluster.stopFS();
    directoryTestUtil(status);
    deleteFsMasterJournalLogs();
    directoryTestUtil(status);
  }

  private void directoryTestUtil(URIStatus status)
      throws AccessControlException, IOException, InvalidPathException, FileDoesNotExistException {
    FileSystemMaster fsMaster = createFsMasterFromJournal();
    long rootId = fsMaster.getFileId(mRootUri);
    Assert.assertTrue(rootId != IdUtils.INVALID_FILE_ID);
    Assert.assertEquals(1, fsMaster.getFileInfoList(mRootUri, false).size());
    long fileId = fsMaster.getFileId(new AlluxioURI("/xyz"));
    Assert.assertTrue(fileId != IdUtils.INVALID_FILE_ID);
    Assert.assertEquals(status, new URIStatus(fsMaster.getFileInfo(fileId)));
    fsMaster.stop();
  }

  @Test
  public void persistDirectoryLaterTest() throws Exception {
    String[] directories = new String[] {
        "/d11", "/d11/d21", "/d11/d22",
        "/d12", "/d12/d21", "/d12/d22",
    };

    CreateDirectoryOptions options =
        CreateDirectoryOptions.defaults().setRecursive(true).setWriteType(WriteType.MUST_CACHE);
    for (String directory : directories) {
      mFileSystem.createDirectory(new AlluxioURI(directory), options);
    }

    options.setWriteType(WriteType.CACHE_THROUGH);
    for (String directory : directories) {
      mFileSystem.createDirectory(new AlluxioURI(directory), options);
    }

    Map<String, URIStatus> directoryStatuses = new HashMap<>();
    for (String directory : directories) {
      directoryStatuses.put(directory, mFileSystem.getStatus(new AlluxioURI(directory)));
    }
    mLocalAlluxioCluster.stopFS();
    persistDirectoryLaterTestUtil(directoryStatuses);
    deleteFsMasterJournalLogs();
    persistDirectoryLaterTestUtil(directoryStatuses);
  }

  private void persistDirectoryLaterTestUtil(Map<String, URIStatus> directoryStatuses)
      throws Exception {
    FileSystemMaster fsMaster = createFsMasterFromJournal();
    for (Map.Entry<String, URIStatus> directoryStatus : directoryStatuses.entrySet()) {
      Assert.assertEquals(
          directoryStatus.getValue(),
          new URIStatus(fsMaster.getFileInfo(fsMaster.getFileId(new AlluxioURI(directoryStatus
              .getKey())))));
    }
  }

  /**
   * Tests files creation.
   */
  @Test
  public void manyFileTest() throws Exception {
    for (int i = 0; i < 10; i++) {
      CreateFileOptions option = CreateFileOptions.defaults().setBlockSizeBytes((i + 1) * 64);
      mFileSystem.createFile(new AlluxioURI("/a" + i), option).close();
    }
    mLocalAlluxioCluster.stopFS();
    manyFileTestUtil();
    deleteFsMasterJournalLogs();
    manyFileTestUtil();
  }

  private void manyFileTestUtil() throws Exception {
    FileSystemMaster fsMaster = createFsMasterFromJournal();
    long rootId = fsMaster.getFileId(mRootUri);
    Assert.assertTrue(rootId != IdUtils.INVALID_FILE_ID);
    Assert.assertEquals(10, fsMaster.getFileInfoList(mRootUri, false).size());
    for (int k = 0; k < 10; k++) {
      Assert.assertTrue(fsMaster.getFileId(new AlluxioURI("/a" + k)) != IdUtils.INVALID_FILE_ID);
    }
    fsMaster.stop();
  }

  /**
   * Tests reading multiple edit logs.
   */
  @Test
  public void multiEditLogTest() throws Exception {
    for (int i = 0; i < 124; i++) {
      CreateFileOptions op = CreateFileOptions.defaults().setBlockSizeBytes((i + 10) / 10 * 64);
      mFileSystem.createFile(new AlluxioURI("/a" + i), op);
    }
    mLocalAlluxioCluster.stopFS();
    multiEditLogTestUtil();
    deleteFsMasterJournalLogs();
    multiEditLogTestUtil();
  }

  private void multiEditLogTestUtil() throws Exception {
    FileSystemMaster fsMaster = createFsMasterFromJournal();
    long rootId = fsMaster.getFileId(mRootUri);
    Assert.assertTrue(rootId != IdUtils.INVALID_FILE_ID);
    Assert.assertEquals(124, fsMaster.getFileInfoList(mRootUri, false).size());
    for (int k = 0; k < 124; k++) {
      Assert.assertTrue(fsMaster.getFileId(new AlluxioURI("/a" + k)) != IdUtils.INVALID_FILE_ID);
    }
    fsMaster.stop();
  }

  /**
   * Tests file and directory creation, and rename.
   */
  @Test
  public void renameTest() throws Exception {
    for (int i = 0; i < 10; i++) {
      mFileSystem.createDirectory(new AlluxioURI("/i" + i));
      for (int j = 0; j < 10; j++) {
        CreateFileOptions option = CreateFileOptions.defaults().setBlockSizeBytes((i + j + 1) * 64);
        AlluxioURI path = new AlluxioURI("/i" + i + "/j" + j);
        mFileSystem.createFile(path, option).close();
        mFileSystem.rename(path, new AlluxioURI("/i" + i + "/jj" + j));
      }
      mFileSystem.rename(new AlluxioURI("/i" + i), new AlluxioURI("/ii" + i));
    }
    mLocalAlluxioCluster.stopFS();
    renameTestUtil();
    deleteFsMasterJournalLogs();
    renameTestUtil();
  }

  private void renameTestUtil() throws Exception {
    FileSystemMaster fsMaster = createFsMasterFromJournal();
    long rootId = fsMaster.getFileId(mRootUri);
    Assert.assertTrue(rootId != IdUtils.INVALID_FILE_ID);
    Assert.assertEquals(10, fsMaster.getFileInfoList(mRootUri, false).size());
    for (int i = 0; i < 10; i++) {
      for (int j = 0; j < 10; j++) {
        Assert.assertTrue(
            fsMaster.getFileId(new AlluxioURI("/ii" + i + "/jj" + j)) != IdUtils.INVALID_FILE_ID);
      }
    }
    fsMaster.stop();
  }

  private List<FileInfo> lsr(FileSystemMaster fsMaster, AlluxioURI uri)
      throws FileDoesNotExistException, InvalidPathException, AccessControlException {
    List<FileInfo> files = fsMaster.getFileInfoList(uri, false);
    List<FileInfo> ret = new ArrayList<>(files);
    for (FileInfo file : files) {
      ret.addAll(lsr(fsMaster, new AlluxioURI(file.getPath())));
    }
    return ret;
  }

  private void rawTableTestUtil(FileInfo fileInfo) throws Exception {
    FileSystemMaster fsMaster = createFsMasterFromJournal();

    long fileId = fsMaster.getFileId(mRootUri);
    Assert.assertTrue(fileId != -1);
    // "ls -r /" should return 11 FileInfos, one is table root "/xyz", the others are 10 columns.
    Assert.assertEquals(11, lsr(fsMaster, mRootUri).size());

    fileId = fsMaster.getFileId(new AlluxioURI("/xyz"));
    Assert.assertTrue(fileId != -1);
    Assert.assertEquals(fileInfo, fsMaster.getFileInfo(fileId));

    fsMaster.stop();
  }

  @Test
  @LocalAlluxioClusterResource.Config(confParams = {
      Constants.SECURITY_AUTHENTICATION_TYPE, "SIMPLE",
      Constants.SECURITY_AUTHORIZATION_PERMISSION_ENABLED, "true",
      Constants.SECURITY_GROUP_MAPPING, FakeUserGroupsMapping.FULL_CLASS_NAME})
  public void setAclTest() throws Exception {
    AlluxioURI filePath = new AlluxioURI("/file");

<<<<<<< HEAD
    Configuration.set(Constants.SECURITY_LOGIN_USERNAME, "alluxio");
=======
    String user = "alluxio";
    ClientContext.getConf().set(Constants.SECURITY_LOGIN_USERNAME, user);
>>>>>>> b0243500
    CreateFileOptions op =
        CreateFileOptions.defaults().setBlockSizeBytes(64);
    mFileSystem.createFile(filePath, op).close();

    // TODO(chaomin): also setOwner and setGroup once there's a way to fake the owner/group in UFS.
    mFileSystem.setAttribute(filePath,
        SetAttributeOptions.defaults().setMode((short) 0400).setRecursive(false));

    URIStatus status = mFileSystem.getStatus(filePath);

    mLocalAlluxioCluster.stopFS();

    aclTestUtil(status, user);
    deleteFsMasterJournalLogs();
    aclTestUtil(status, user);
  }

  private void aclTestUtil(URIStatus status, String user) throws Exception {
    FileSystemMaster fsMaster = createFsMasterFromJournal();

    AuthenticatedClientUser.set(user);
    FileInfo info = fsMaster.getFileInfo(new AlluxioURI("/file"));
    Assert.assertEquals(status, new URIStatus(info));

    fsMaster.stop();
  }

  public static class FakeUserGroupsMapping implements GroupMappingService {
    // The fullly qualified class name of this group mapping service. This is needed to configure
    // the alluxio cluster
    public static final String FULL_CLASS_NAME =
        "alluxio.master.JournalIntegrationTest$FakeUserGroupsMapping";

    private HashMap<String, String> mUserGroups = new HashMap<>();

    public FakeUserGroupsMapping() {
      mUserGroups.put("alluxio", "supergroup");
      mUserGroups.put("user1", "group1");
      mUserGroups.put("others", "anygroup");
    }

    @Override
    public List<String> getGroups(String user) throws IOException {
      if (mUserGroups.containsKey(user)) {
        return Lists.newArrayList(mUserGroups.get(user).split(","));
      }
      return Lists.newArrayList(mUserGroups.get("others").split(","));
    }
  }
}<|MERGE_RESOLUTION|>--- conflicted
+++ resolved
@@ -538,14 +538,9 @@
   public void setAclTest() throws Exception {
     AlluxioURI filePath = new AlluxioURI("/file");
 
-<<<<<<< HEAD
-    Configuration.set(Constants.SECURITY_LOGIN_USERNAME, "alluxio");
-=======
     String user = "alluxio";
-    ClientContext.getConf().set(Constants.SECURITY_LOGIN_USERNAME, user);
->>>>>>> b0243500
-    CreateFileOptions op =
-        CreateFileOptions.defaults().setBlockSizeBytes(64);
+    Configuration.set(Constants.SECURITY_LOGIN_USERNAME, user);
+    CreateFileOptions op = CreateFileOptions.defaults().setBlockSizeBytes(64);
     mFileSystem.createFile(filePath, op).close();
 
     // TODO(chaomin): also setOwner and setGroup once there's a way to fake the owner/group in UFS.
